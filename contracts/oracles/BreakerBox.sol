// SPDX-License-Identifier: GPL-3.0-or-later
pragma solidity ^0.5.13;

import { SafeMath } from "openzeppelin-solidity/contracts/math/SafeMath.sol";
import { Ownable } from "openzeppelin-solidity/contracts/ownership/Ownable.sol";

import { IBreakerBox } from "../interfaces/IBreakerBox.sol";
import { IBreaker } from "../interfaces/IBreaker.sol";
import { ISortedOracles } from "../interfaces/ISortedOracles.sol";

import { AddressLinkedList, LinkedList } from "../common/linkedlists/AddressLinkedList.sol";
import { Initializable } from "../common/Initializable.sol";

/**
 * @title   BreakerBox
 * @notice  The BreakerBox checks the criteria defined in separate breaker contracts
 *          to determine whether or not buying or selling should be allowed for a
 *          specified rateFeedIDs. The contract stores references to all breakers
 *          that hold criteria to be checked, rateFeedIDs that
 *          can make use of the BreakerBox & their current trading.
 */
contract BreakerBox is IBreakerBox, Ownable {
  using SafeMath for uint256;

  /* ==================== State Variables ==================== */

  address[] public rateFeedIDs;

  // Maps a rate feed to a boolean indicating whether it has been added to the BreakerBox.
  mapping(address => bool) public rateFeedStatus;

  // Maps a rate feed to its breakers and their breaker status. (rateFeedID => (breaker => BreakerStatus)
  mapping(address => mapping(address => BreakerStatus)) public rateFeedBreakerStatus;

  // Maps a rate feed to the associated trading mode.
  mapping(address => uint8) public rateFeedTradingMode;

  // Maps a rate feed to its dependent rate feeds.
  mapping(address => address[]) public rateFeedDependencies;

  // Maps a breaker to the associated trading mode it should activate when triggered.
  mapping(address => uint8) public breakerTradingMode;

  // List of breakers to be checked.
  address[] public breakers;

  // Address of the Mento SortedOracles contract
  ISortedOracles public sortedOracles;

  modifier onlyValidBreaker(address breaker, uint64 tradingMode) {
    require(!isBreaker(breaker), "This breaker has already been added");
    require(tradingMode != 0, "The default trading mode can not have a breaker");
    _;
  }

  /* ==================== Constructor ==================== */

  /**
   * @param _rateFeedIDs rateFeedIDs to be added.
   * @param _sortedOracles The address of the Celo sorted oracles contract.
   */
  constructor(address[] memory _rateFeedIDs, ISortedOracles _sortedOracles) public {
    _transferOwnership(msg.sender);
    setSortedOracles(_sortedOracles);
    addRateFeeds(_rateFeedIDs);
  }

  /* ==================== Mutative Functions ==================== */

  /**
   * @notice Sets the address of the sortedOracles contract.
   * @param _sortedOracles The new address of the sorted oracles contract.
   */
  function setSortedOracles(ISortedOracles _sortedOracles) public onlyOwner {
    require(address(_sortedOracles) != address(0), "SortedOracles address must be set");
    sortedOracles = _sortedOracles;
    emit SortedOraclesUpdated(address(_sortedOracles));
  }

  /* ==================== Restricted Functions ==================== */

  /* ---------- Breakers ---------- */

  /**
   * @notice Adds a breaker to the end of the list of breakers & the breakerTradingMode mapping.
   * @param breaker The address of the breaker to be added.
   * @param tradingMode The trading mode of the breaker to be added.
   */
  function addBreaker(address breaker, uint8 tradingMode) public onlyOwner onlyValidBreaker(breaker, tradingMode) {
    breakerTradingMode[breaker] = tradingMode;
    breakers.push(breaker);
    emit BreakerAdded(breaker);
  }

  /**
   * @notice Removes the specified breaker from the list of breakers
   *         and resets breakerTradingMode mapping + BreakerStatus.
   * @param breaker The address of the breaker to be removed.
   */
  function removeBreaker(address breaker) external onlyOwner {
    uint256 breakerIndex = 0;
    for (uint256 i = 0; i < breakers.length; i++) {
      if (breakers[i] == breaker) {
        breakerIndex = i;
        break;
      }
    }
    require(breakers[breakerIndex] == breaker, "Breaker has not been added");

    for (uint256 i = 0; i < rateFeedIDs.length; i++) {
      if (rateFeedBreakerStatus[rateFeedIDs[i]][breaker].enabled) {
        toggleBreaker(breaker, rateFeedIDs[i], false);
      }
    }

    delete breakerTradingMode[breaker];

    uint256 lastIndex = breakers.length.sub(1);
    if (breakerIndex != lastIndex) {
      breakers[breakerIndex] = breakers[lastIndex];
    }
    breakers.pop();

    emit BreakerRemoved(breaker);
  }

  /**
   * @notice Enables or disables a breaker for the specified rate feed.
   * @param breakerAddress The address of the breaker.
   * @param rateFeedID The address of the rateFeed to be toggled.
   * @param enable Boolean indicating whether the breaker should be
   *               enabled or disabled for the given rateFeed.
   */
  function toggleBreaker(
    address breakerAddress,
    address rateFeedID,
    bool enable
  ) public onlyOwner {
    require(rateFeedStatus[rateFeedID], "Rate feed ID has not been added");
    require(isBreaker(breakerAddress), "This breaker has not been added to the BreakerBox");
    require(rateFeedBreakerStatus[rateFeedID][breakerAddress].enabled != enable, "Breaker is already in this state");
    if (enable) {
      rateFeedBreakerStatus[rateFeedID][breakerAddress].enabled = enable;
      checkAndSetBreakers(rateFeedID);
    } else {
      delete rateFeedBreakerStatus[rateFeedID][breakerAddress];
      uint8 tradingMode = calculateTradingMode(rateFeedID);
      setRateFeedTradingMode(rateFeedID, tradingMode);
    }
    emit BreakerStatusUpdated(breakerAddress, rateFeedID, enable);
  }

  /**
   * @dev Calculates the trading mode for a given rate feed by applying
   *      a logical OR on the trading modes of all enabled breakers.
   * @param rateFeedId The address of the rate feed.
   */
  function calculateTradingMode(address rateFeedId) internal view returns (uint8) {
    uint8 tradingMode = 0;
    for (uint256 i = 0; i < breakers.length; i++) {
      if (rateFeedBreakerStatus[rateFeedId][breakers[i]].enabled) {
        tradingMode = tradingMode | rateFeedBreakerStatus[rateFeedId][breakers[i]].tradingMode;
      }
    }
    return tradingMode;
  }

  /* ---------- rateFeedIDs ---------- */

  /**
   * @notice Adds a rateFeedID to the mapping of monitored rateFeedIDs.
   * @param rateFeedID The address of the rateFeed to be added.
   */
  function addRateFeed(address rateFeedID) public onlyOwner {
    require(!rateFeedStatus[rateFeedID], "Rate feed ID has already been added");
    require(sortedOracles.getOracles(rateFeedID).length > 0, "Rate feed ID does not exist as it has 0 oracles");
    rateFeedIDs.push(rateFeedID);
    rateFeedStatus[rateFeedID] = true;
    emit RateFeedAdded(rateFeedID);
  }

  /**
   * @notice Adds the specified rateFeedIDs to the mapping of monitored rateFeedIDs.
   * @param newRateFeedIDs The array of rateFeed addresses to be added.
   */
  function addRateFeeds(address[] memory newRateFeedIDs) public onlyOwner {
    for (uint256 i = 0; i < newRateFeedIDs.length; i++) {
      addRateFeed(newRateFeedIDs[i]);
    }
  }

  /**
   * @notice Sets dependent rate feeds for a given rate feed.
   * @param rateFeedID The address of the rate feed.
   * @param dependencies The array of dependent rate feeds.
   */
  function setRateFeedDependencies(address rateFeedID, address[] calldata dependencies) external onlyOwner {
    require(rateFeedStatus[rateFeedID], "Rate feed ID has not been added");
    rateFeedDependencies[rateFeedID] = dependencies;
    emit RateFeedDependenciesSet(rateFeedID, dependencies);
  }

  /**
   * @notice Removes a rateFeed from the mapping of monitored rateFeeds
   *         and resets all the BreakerStatus entries for that rateFeed.
   * @param rateFeedID The address of the rateFeed to be removed.
   */
  function removeRateFeed(address rateFeedID) external onlyOwner {
    uint256 rateFeedIndex = 0;
    for (uint256 i = 0; i < rateFeedIDs.length; i++) {
      if (rateFeedIDs[i] == rateFeedID) {
        rateFeedIndex = i;
        break;
      }
    }
    require(rateFeedIDs[rateFeedIndex] == rateFeedID, "Rate feed ID has not been added");

    uint256 lastIndex = rateFeedIDs.length.sub(1);
    if (rateFeedIndex != lastIndex) {
      rateFeedIDs[rateFeedIndex] = rateFeedIDs[lastIndex];
    }
    rateFeedIDs.pop();

    delete rateFeedTradingMode[rateFeedID];
    deleteBreakerStatus(rateFeedID);
    rateFeedStatus[rateFeedID] = false;

    emit RateFeedRemoved(rateFeedID);
  }

  /**
   * @notice Sets the trading mode for the specified rateFeed.
   * @param rateFeedID The address of the rateFeed.
   * @param tradingMode The trading mode that should be set.
   */
  function setRateFeedTradingMode(address rateFeedID, uint8 tradingMode) public onlyOwner {
    require(rateFeedStatus[rateFeedID], "Rate feed ID has not been added");

    rateFeedTradingMode[rateFeedID] = tradingMode;
    emit TradingModeUpdated(rateFeedID, tradingMode);
  }

  /**
   * @notice Resets all the BreakerStatus entries for the specified rateFeed.
   * @param rateFeedID The address of the rateFeed.
   */
  function deleteBreakerStatus(address rateFeedID) internal {
    for (uint256 i = 0; i < breakers.length; i++) {
      if (rateFeedBreakerStatus[rateFeedID][breakers[i]].enabled) {
        delete rateFeedBreakerStatus[rateFeedID][breakers[i]];
      }
    }
  }

  /* ==================== View Functions ==================== */

  /**
   * @notice Returns an array of breaker addresses from start to end.
   * @return An ordered list of breakers.
   */
  function getBreakers() external view returns (address[] memory) {
    return breakers;
  }

  /**
   * @notice Checks whether a breaker with the specifed address has been added.
   */
  function isBreaker(address breaker) public view returns (bool) {
    for (uint256 i = 0; i < breakers.length; i++) {
      if (breakers[i] == breaker) {
        return true;
      }
    }
    return false;
  }

  /**
   * @notice Returns addresses of rateFeedIDs that have been added.
   */
  function getRateFeeds() external view returns (address[] memory) {
    return rateFeedIDs;
  }

  /**
   * @notice Returns the trading mode for the specified rateFeedID.
   * @param rateFeedID The address of the rateFeed to retrieve the trading mode for.
   */
  function getRateFeedTradingMode(address rateFeedID) external view returns (uint8) {
    require(rateFeedStatus[rateFeedID], "Rate feed ID has not been added");
    uint8 tradingMode = rateFeedTradingMode[rateFeedID];
    for (uint256 i = 0; i < rateFeedDependencies[rateFeedID].length; i++) {
      tradingMode = tradingMode | rateFeedTradingMode[rateFeedDependencies[rateFeedID][i]];
    }
    return tradingMode;
  }

  /**
   * @notice Checks if a breaker is enabled for a specific rate feed.
   * @param breaker The address of the breaker we're checking for.
   * @param rateFeedID The address of the rateFeed.
   */
  function isBreakerEnabled(address breaker, address rateFeedID) external view returns (bool) {
    return rateFeedBreakerStatus[rateFeedID][breaker].enabled;
  }

  /* ==================== Check Breakers ==================== */

  /**
   * @notice Checks breakers for the rateFeedID with the specified id 
             and sets correct trading mode if any breakers are tripped
             or need to be reset.
   * @param rateFeedID The address of the rateFeed to run checks for.
   */
<<<<<<< HEAD
  function checkAndSetBreakers(address rateFeedID) external {
    require(
      msg.sender == address(sortedOracles) || msg.sender == address(this),
      "Caller must be the SortedOracles or BreakerBox contract"
    );

=======
  function checkAndSetBreakers(address rateFeedID) public {
>>>>>>> c60bbf1a
    uint8 _tradingMode = 0;
    for (uint256 i = 0; i < breakers.length; i++) {
      if (rateFeedBreakerStatus[rateFeedID][breakers[i]].enabled) {
        uint8 _breakerTradingMode = updateBreaker(rateFeedID, breakers[i]);
        _tradingMode = _tradingMode | _breakerTradingMode;
      }
    }
    rateFeedTradingMode[rateFeedID] = _tradingMode;
  }

  /**
   * @notice Gets the updated breaker trading mode for a specific rateFeed.
   * @param rateFeedID The address of the rateFeed.
   * @param breaker The address of the breaker to update.
   */
  function updateBreaker(address rateFeedID, address breaker) internal returns (uint8) {
    if (rateFeedBreakerStatus[rateFeedID][breaker].tradingMode != 0) {
      return tryResetBreaker(rateFeedID, breaker);
    }
    return checkBreaker(rateFeedID, breaker);
  }

  /**
   * @notice Tries to reset a breaker if the cooldown has passed.
   * @param rateFeedID The address of the rateFeed to run checks for.
   * @param _breaker The address of the breaker to reset.
   */
  function tryResetBreaker(address rateFeedID, address _breaker) internal returns (uint8) {
    BreakerStatus memory _breakerStatus = rateFeedBreakerStatus[rateFeedID][_breaker];
    IBreaker breaker = IBreaker(_breaker);
    uint256 cooldown = breaker.getCooldown(rateFeedID);

    // If the cooldown == 0, then a manual reset is required.
    if ((cooldown > 0) && (block.timestamp >= cooldown.add(_breakerStatus.lastUpdatedTime))) {
      if (breaker.shouldReset(rateFeedID)) {
        rateFeedBreakerStatus[rateFeedID][_breaker].tradingMode = 0;
        rateFeedBreakerStatus[rateFeedID][_breaker].lastUpdatedTime = uint64(block.timestamp);
        emit ResetSuccessful(rateFeedID, _breaker);
      } else {
        emit ResetAttemptCriteriaFail(rateFeedID, _breaker);
      }
    } else {
      emit ResetAttemptNotCool(rateFeedID, _breaker);
    }
    return rateFeedBreakerStatus[rateFeedID][_breaker].tradingMode;
  }

  /**
   * @notice Checks if a breaker tripped.
   * @param rateFeedID The address of the rateFeed to run checks for.
   * @param _breaker The address of the breaker to check.
   */
  function checkBreaker(address rateFeedID, address _breaker) internal returns (uint8) {
    uint8 tradingMode = 0;
    IBreaker breaker = IBreaker(_breaker);
    if (breaker.shouldTrigger(rateFeedID)) {
      tradingMode = breakerTradingMode[_breaker];
      rateFeedBreakerStatus[rateFeedID][_breaker].tradingMode = tradingMode;
      rateFeedBreakerStatus[rateFeedID][_breaker].lastUpdatedTime = uint64(block.timestamp);
      emit BreakerTripped(_breaker, rateFeedID);
    }
    return tradingMode;
  }
}<|MERGE_RESOLUTION|>--- conflicted
+++ resolved
@@ -131,17 +131,13 @@
    * @param enable Boolean indicating whether the breaker should be
    *               enabled or disabled for the given rateFeed.
    */
-  function toggleBreaker(
-    address breakerAddress,
-    address rateFeedID,
-    bool enable
-  ) public onlyOwner {
+  function toggleBreaker(address breakerAddress, address rateFeedID, bool enable) public onlyOwner {
     require(rateFeedStatus[rateFeedID], "Rate feed ID has not been added");
     require(isBreaker(breakerAddress), "This breaker has not been added to the BreakerBox");
     require(rateFeedBreakerStatus[rateFeedID][breakerAddress].enabled != enable, "Breaker is already in this state");
     if (enable) {
       rateFeedBreakerStatus[rateFeedID][breakerAddress].enabled = enable;
-      checkAndSetBreakers(rateFeedID);
+      _checkAndSetBreakers(rateFeedID);
     } else {
       delete rateFeedBreakerStatus[rateFeedID][breakerAddress];
       uint8 tradingMode = calculateTradingMode(rateFeedID);
@@ -308,19 +304,22 @@
   /**
    * @notice Checks breakers for the rateFeedID with the specified id 
              and sets correct trading mode if any breakers are tripped
-             or need to be reset.
+             or need to be reset. Callable by the SortedOracles contract.
    * @param rateFeedID The address of the rateFeed to run checks for.
    */
-<<<<<<< HEAD
   function checkAndSetBreakers(address rateFeedID) external {
-    require(
-      msg.sender == address(sortedOracles) || msg.sender == address(this),
-      "Caller must be the SortedOracles or BreakerBox contract"
-    );
-
-=======
-  function checkAndSetBreakers(address rateFeedID) public {
->>>>>>> c60bbf1a
+    require(msg.sender == address(sortedOracles), "Caller must be the SortedOracles contract");
+
+    _checkAndSetBreakers(rateFeedID);
+  }
+
+  /**
+   * @notice Checks breakers for the rateFeedID with the specified id 
+             and sets correct trading mode if any breakers are tripped
+             or need to be reset. 
+   * @param rateFeedID The address of the rateFeed to run checks for.
+   */
+  function _checkAndSetBreakers(address rateFeedID) internal {
     uint8 _tradingMode = 0;
     for (uint256 i = 0; i < breakers.length; i++) {
       if (rateFeedBreakerStatus[rateFeedID][breakers[i]].enabled) {
