// SPDX-License-Identifier: GPL-3.0-or-later
pragma solidity 0.8.18;

import "../interfaces/IChainlinkRelayer.sol";
import "foundry-chainlink-toolkit/src/interfaces/feeds/AggregatorV3Interface.sol";
import { UD60x18, ud, intoUint256 } from "@prb/math/src/UD60x18.sol";

/**
 * @notice The minimal subset of the SortedOracles interface needed by the
 * relayer.
 * @dev SortedOracles is a Solidity 5.13 contract, thus we can't import the
 * interface directly, so we use a minimal hand-copied one.
 * See https://github.com/mento-protocol/mento-core/blob/develop/contracts/common/SortedOracles.sol
 */
interface ISortedOraclesMin {
  function report(address rateFeedId, uint256 value, address lesserKey, address greaterKey) external;

  function medianTimestamp(address rateFeedId) external view returns (uint256);

  function getTokenReportExpirySeconds(address rateFeedId) external view returns (uint256);
}

/**
 * @title ChainlinkRelayer
 * @notice The ChainlinkRelayer relays rate feed data from a Chainlink price feed to
 * the SortedOracles contract. A separate instance should be deployed for each
 * rate feed.
 * @dev Assumes that it itself is the only reporter 3or the given SortedOracles
 * feed.
 */
contract ChainlinkRelayerV1 is IChainlinkRelayer {
  /**
   * @notice The number of digits after the decimal point in FixidityLib values, as used by SortedOracles.
   * @dev See contracts/common/FixidityLib.sol
   */
  uint256 public constant FIXIDITY_DECIMALS = 24;

  /// @notice The rateFeedId this relayer relays for.
  address public immutable rateFeedId;

  /// @notice The address of the SortedOracles contract to report to.
  address public immutable sortedOracles;
<<<<<<< HEAD
  /**
   * @notice The addresses and invert settings of the Chainlink aggregator this
   * contract fetches data from, it's limited to 4 potential path segments,
   * because we can't have dynamic types as immutable, and it's not worth the gas
   * to do it this way.
   */
  address public immutable chainlinkAggregator0;
  address public immutable chainlinkAggregator1;
  address public immutable chainlinkAggregator2;
  address public immutable chainlinkAggregator3;
  bool public immutable invertAggregator0;
  bool public immutable invertAggregator1;
  bool public immutable invertAggregator2;
  bool public immutable invertAggregator3;
  /**
   * @notice Maximum deviation allowed between all prices pulled
   * from the chainlink aggregators.
   */
  uint256 public immutable maxTimestampSpread;
=======

  /// @notice The address of the Chainlink aggregator this contract fetches data from.
  address public immutable chainlinkAggregator;
>>>>>>> f031ed29

  /// @notice Used when a new price's timestamp is not newer than the most recent SortedOracles timestamp.
  error TimestampNotNew();

  /// @notice Used when a new price's timestamp would be considered expired by SortedOracles.
  error ExpiredTimestamp();

  /// @notice Used when a negative price is returned by the Chainlink aggregator.
  error NegativePrice();
  /**
   * @notice Used when a zero price is returned by the Chainlink
   * aggregator.
   */
  error ZeroPrice();
  /**
   * @notice Used when the spread between the earliers and latest timestamp
   * of the aggregators is above the maximum allowed.
   */
  error TimestampSpreadTooHigh();
  /**
   * @notice Used in the constructor when there's an address(0) chainlink
   * aggregator followed by one with a set address, resulting in a gap.
   */
  error PricePathHasGaps();

  /**
   * @notice Initializes the contract and sets immutable parameters.
   * @param _rateFeedId ID of the rate feed this relayer instance relays for.
   * @param _sortedOracles Address of the SortedOracles contract to relay to.
   * @param _chainlinkAggregator0 Addresses of the Chainlink price feeds to fetch data from.
   * @param _chainlinkAggregator1 Addresses of the Chainlink price feeds to fetch data from.
   * @param _chainlinkAggregator2 Addresses of the Chainlink price feeds to fetch data from.
   * @param _chainlinkAggregator3 Addresses of the Chainlink price feeds to fetch data from.
   * @param _invertAggregator0 Bools of wether to invert Aggregators.
   * @param _invertAggregator1 Bools of wether to invert Aggregators.
   * @param _invertAggregator2 Bools of wether to invert Aggregators.
   * @param _invertAggregator3 Bools of wether to invert Aggregators.
   */
  constructor(
    address _rateFeedId,
    address _sortedOracles,
    uint256 _maxTimestampSpread,
    address _chainlinkAggregator0,
    address _chainlinkAggregator1,
    address _chainlinkAggregator2,
    address _chainlinkAggregator3,
    bool _invertAggregator0,
    bool _invertAggregator1,
    bool _invertAggregator2,
    bool _invertAggregator3
  ) {
    if (
      !((_chainlinkAggregator0 != address(0) &&
        _chainlinkAggregator1 == address(0) &&
        _chainlinkAggregator2 == address(0) &&
        _chainlinkAggregator3 == address(0)) ||
        (_chainlinkAggregator0 != address(0) &&
          _chainlinkAggregator1 != address(0) &&
          _chainlinkAggregator2 == address(0) &&
          _chainlinkAggregator3 == address(0)) ||
        (_chainlinkAggregator0 != address(0) &&
          _chainlinkAggregator1 != address(0) &&
          _chainlinkAggregator2 != address(0) &&
          _chainlinkAggregator3 == address(0)) ||
        (_chainlinkAggregator0 != address(0) &&
          _chainlinkAggregator1 != address(0) &&
          _chainlinkAggregator2 != address(0) &&
          _chainlinkAggregator3 != address(0)))
    ) {
      revert PricePathHasGaps();
    }

    rateFeedId = _rateFeedId;
    sortedOracles = _sortedOracles;
    maxTimestampSpread = _maxTimestampSpread;
    chainlinkAggregator0 = _chainlinkAggregator0;
    chainlinkAggregator1 = _chainlinkAggregator1;
    chainlinkAggregator2 = _chainlinkAggregator2;
    chainlinkAggregator3 = _chainlinkAggregator3;
    invertAggregator0 = _invertAggregator0;
    invertAggregator1 = _invertAggregator1;
    invertAggregator2 = _invertAggregator2;
    invertAggregator3 = _invertAggregator3;
  }

  /**
   * @notice Relays data from the configured Chainlink aggregator to SortedOracles.
   * @dev Checks the price is non-negative (Chainlink uses `int256` rather than `uint256`.
   * @dev Converts the price to a Fixidity value, as expected by SortedOracles.
   * @dev Performs checks on the timestamp, will revert if any fails:
   *      - The timestamp should be strictly newer than the most recent timestamp in SortedOracles.
   *      - The timestamp should not be considered expired by SortedOracles.
   */
  function relay() external {
    ISortedOraclesMin _sortedOracles = ISortedOraclesMin(sortedOracles);
    (UD60x18 report, uint256 minTimestamp, uint256 maxTimestamp) = getFirstReport();

    if (chainlinkAggregator1 != address(0)) {
      (report, minTimestamp, maxTimestamp) = addPriceToReport(
        report,
        minTimestamp,
        maxTimestamp,
        chainlinkAggregator1,
        invertAggregator1
      );
    }
    if (chainlinkAggregator2 != address(0)) {
      (report, minTimestamp, maxTimestamp) = addPriceToReport(
        report,
        minTimestamp,
        maxTimestamp,
        chainlinkAggregator2,
        invertAggregator2
      );
    }
    if (chainlinkAggregator3 != address(0)) {
      (report, minTimestamp, maxTimestamp) = addPriceToReport(
        report,
        minTimestamp,
        maxTimestamp,
        chainlinkAggregator3,
        invertAggregator3
      );
    }

    if (maxTimestamp - minTimestamp > maxTimestampSpread) {
      revert TimestampSpreadTooHigh();
    }

<<<<<<< HEAD
    uint256 lastTimestamp = _sortedOracles.medianTimestamp(rateFeedId);

    if (lastTimestamp > 0 && maxTimestamp <= lastTimestamp) {
      revert TimestampNotNew();
=======
    if (_isTimestampExpired(timestamp)) {
      revert ExpiredTimestamp();
>>>>>>> f031ed29
    }

    if (isTimestampExpired(maxTimestamp)) {
      revert ExpiredTimestamp();
    }

<<<<<<< HEAD
    uint256 reportValue = intoUint256(report) * 10 ** 6; // 18 -> 24 decimals fixidity
=======
    uint256 report = _chainlinkToFixidity(price);
>>>>>>> f031ed29

    // This contract is built for a setup where it is the only reporter for the
    // given `rateFeedId`. As such, we don't need to compute and provide
    // `lesserKey`/`greaterKey` each time, the "null pointer" `address(0)` will
    // correctly place the report in SortedOracles' sorted linked list.
    ISortedOraclesMin(sortedOracles).report(rateFeedId, reportValue, address(0), address(0));
  }

  function getFirstReport() internal view returns (UD60x18, uint256, uint256) {
    (, int256 _price, , uint256 _timestamp, ) = AggregatorV3Interface(chainlinkAggregator0).latestRoundData();
    if (_price < 0) {
      revert NegativePrice();
    }
    if (_price == 0) {
      revert ZeroPrice();
    }
    UD60x18 report = chainlinkToUD60x18(_price, chainlinkAggregator0);
    if (invertAggregator0) {
      report = ud(1e18).div(report);
    }
    return (report, _timestamp, _timestamp);
  }

  function addPriceToReport(
    UD60x18 report,
    uint256 minTimestamp,
    uint256 maxTimestamp,
    address aggregator,
    bool invert
  ) internal view returns (UD60x18, uint256, uint256) {
    (, int256 _price, , uint256 timestamp, ) = AggregatorV3Interface(aggregator).latestRoundData();
    if (_price < 0) {
      revert NegativePrice();
    }
    if (_price == 0) {
      revert ZeroPrice();
    }
    UD60x18 price = chainlinkToUD60x18(_price, chainlinkAggregator0);
    if (invert) {
      price = ud(1e18).div(price);
    }
    return (
      report.mul(price),
      timestamp < minTimestamp ? timestamp : minTimestamp,
      timestamp > maxTimestamp ? timestamp : maxTimestamp
    );
  }

  function pricePath() public view returns (address[] memory aggregators, bool[] memory toInvert) {
    if (chainlinkAggregator3 != address(0)) {
      aggregators = new address[](4);
      toInvert = new bool[](4);
    } else if (chainlinkAggregator2 != address(0)) {
      aggregators = new address[](3);
      toInvert = new bool[](3);
    } else if (chainlinkAggregator1 != address(0)) {
      aggregators = new address[](2);
      toInvert = new bool[](2);
    } else {
      aggregators = new address[](1);
      toInvert = new bool[](1);
    }
    aggregators[0] = chainlinkAggregator0;
    toInvert[0] = invertAggregator0;
    if (aggregators.length > 1) {
      aggregators[1] = chainlinkAggregator1;
      toInvert[1] = invertAggregator1;
    }
    if (aggregators.length > 2) {
      aggregators[2] = chainlinkAggregator2;
      toInvert[2] = invertAggregator2;
    }
    if (aggregators.length > 3) {
      aggregators[3] = chainlinkAggregator3;
      toInvert[3] = invertAggregator3;
    }
  }

  /**
   * @notice Checks if a Chainlink price's timestamp would be expired in SortedOracles.
   * @param timestamp The timestamp returned by the Chainlink aggregator.
   * @return `true` if expired based on SortedOracles expiry parameter.
   */
  function _isTimestampExpired(uint256 timestamp) internal view returns (bool) {
    return block.timestamp - timestamp >= ISortedOraclesMin(sortedOracles).getTokenReportExpirySeconds(rateFeedId);
  }

  /**
   * @notice Converts a Chainlink price to an unwrapped Fixidity value.
   * @param price An price from the Chainlink aggregator.
   * @return The converted UD60x18 value.
   */
<<<<<<< HEAD
  function chainlinkToUD60x18(int256 price, address aggregator) internal view returns (UD60x18) {
    uint256 chainlinkDecimals = uint256(AggregatorV3Interface(aggregator).decimals());
    return ud(uint256(price) * 10 ** (18 - chainlinkDecimals));
=======
  function _chainlinkToFixidity(int256 price) internal view returns (uint256) {
    uint256 chainlinkDecimals = uint256(AggregatorV3Interface(chainlinkAggregator).decimals());
    return uint256(price) * 10**(FIXIDITY_DECIMALS - chainlinkDecimals);
>>>>>>> f031ed29
  }
}<|MERGE_RESOLUTION|>--- conflicted
+++ resolved
@@ -40,7 +40,6 @@
 
   /// @notice The address of the SortedOracles contract to report to.
   address public immutable sortedOracles;
-<<<<<<< HEAD
   /**
    * @notice The addresses and invert settings of the Chainlink aggregator this
    * contract fetches data from, it's limited to 4 potential path segments,
@@ -60,11 +59,6 @@
    * from the chainlink aggregators.
    */
   uint256 public immutable maxTimestampSpread;
-=======
-
-  /// @notice The address of the Chainlink aggregator this contract fetches data from.
-  address public immutable chainlinkAggregator;
->>>>>>> f031ed29
 
   /// @notice Used when a new price's timestamp is not newer than the most recent SortedOracles timestamp.
   error TimestampNotNew();
@@ -194,26 +188,17 @@
       revert TimestampSpreadTooHigh();
     }
 
-<<<<<<< HEAD
     uint256 lastTimestamp = _sortedOracles.medianTimestamp(rateFeedId);
 
     if (lastTimestamp > 0 && maxTimestamp <= lastTimestamp) {
       revert TimestampNotNew();
-=======
-    if (_isTimestampExpired(timestamp)) {
-      revert ExpiredTimestamp();
->>>>>>> f031ed29
     }
 
     if (isTimestampExpired(maxTimestamp)) {
       revert ExpiredTimestamp();
     }
 
-<<<<<<< HEAD
     uint256 reportValue = intoUint256(report) * 10 ** 6; // 18 -> 24 decimals fixidity
-=======
-    uint256 report = _chainlinkToFixidity(price);
->>>>>>> f031ed29
 
     // This contract is built for a setup where it is the only reporter for the
     // given `rateFeedId`. As such, we don't need to compute and provide
@@ -306,14 +291,8 @@
    * @param price An price from the Chainlink aggregator.
    * @return The converted UD60x18 value.
    */
-<<<<<<< HEAD
   function chainlinkToUD60x18(int256 price, address aggregator) internal view returns (UD60x18) {
     uint256 chainlinkDecimals = uint256(AggregatorV3Interface(aggregator).decimals());
     return ud(uint256(price) * 10 ** (18 - chainlinkDecimals));
-=======
-  function _chainlinkToFixidity(int256 price) internal view returns (uint256) {
-    uint256 chainlinkDecimals = uint256(AggregatorV3Interface(chainlinkAggregator).decimals());
-    return uint256(price) * 10**(FIXIDITY_DECIMALS - chainlinkDecimals);
->>>>>>> f031ed29
   }
 }