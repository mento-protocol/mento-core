// SPDX-License-Identifier: GPL-3.0-or-later
<<<<<<< HEAD
pragma solidity ^0.8.20;
=======
pragma solidity 0.8.18;
>>>>>>> 0f12c99a

import "../interfaces/IChainlinkRelayer.sol";
import "foundry-chainlink-toolkit/src/interfaces/feeds/AggregatorV3Interface.sol";

/**
 * @notice The minimal subset of the SortedOracles interface needed by the
 * relayer.
 * @dev SortedOracles is a Solidity 5.13 contract, thus we can't import the
 * interface directly, so we use a minimal hand-copied one.
 * See https://github.com/mento-protocol/mento-core/blob/develop/contracts/common/SortedOracles.sol
 */
interface ISortedOraclesMin {
  function report(
    address rateFeedId,
    uint256 value,
    address lesserKey,
    address greaterKey
  ) external;

  function medianTimestamp(address rateFeedId) external view returns (uint256);

  function getTokenReportExpirySeconds(address rateFeedId) external view returns (uint256);
}

/**
 * @title ChainlinkRelayer
 * @notice The ChainlinkRelayer relays rate feed data from a Chainlink price feed to
 * the SortedOracles contract. A separate instance should be deployed for each
 * rate feed.
 * @dev Assumes that it itself is the only reporter for the given SortedOracles
 * feed.
 */
contract ChainlinkRelayerV1 is IChainlinkRelayer {
  /**
   * @notice The number of digits after the decimal point in FixidityLib values, as used by SortedOracles.
   * @dev See contracts/common/FixidityLib.sol
   */
  uint256 public constant FIXIDITY_DECIMALS = 24;

  /// @notice The rateFeedId this relayer relays for.
  address public immutable rateFeedId;

  /// @notice The address of the SortedOracles contract to report to.
  address public immutable sortedOracles;

  /// @notice The address of the Chainlink aggregator this contract fetches data from.
  address public immutable chainlinkAggregator;

  /// @notice Used when a new price's timestamp is not newer than the most recent SortedOracles timestamp.
  error TimestampNotNew();

  /// @notice Used when a new price's timestamp would be considered expired by SortedOracles.
  error ExpiredTimestamp();

  /// @notice Used when a negative price is returned by the Chainlink aggregator.
  error NegativePrice();

  /**
   * @notice Initializes the contract and sets immutable parameters.
   * @param _rateFeedId ID of the rate feed this relayer instance relays for.
   * @param _sortedOracles Address of the SortedOracles contract to relay to.
   * @param _chainlinkAggregator Address of the Chainlink price feed to fetch data from.
   */
  constructor(
    address _rateFeedId,
    address _sortedOracles,
    address _chainlinkAggregator
  ) {
    rateFeedId = _rateFeedId;
    sortedOracles = _sortedOracles;
    chainlinkAggregator = _chainlinkAggregator;
  }

  /**
   * @notice Relays data from the configured Chainlink aggregator to SortedOracles.
   * @dev Checks the price is non-negative (Chainlink uses `int256` rather than `uint256`.
   * @dev Converts the price to a Fixidity value, as expected by SortedOracles.
   * @dev Performs checks on the timestamp, will revert if any fails:
   *      - The timestamp should be strictly newer than the most recent timestamp in SortedOracles.
   *      - The timestamp should not be considered expired by SortedOracles.
   */
  function relay() external {
    ISortedOraclesMin _sortedOracles = ISortedOraclesMin(sortedOracles);
    (, int256 price, , uint256 timestamp, ) = AggregatorV3Interface(chainlinkAggregator).latestRoundData();

    uint256 lastTimestamp = _sortedOracles.medianTimestamp(rateFeedId);

    if (lastTimestamp > 0) {
      if (timestamp <= lastTimestamp) {
        revert TimestampNotNew();
      }
    }

    if (_isTimestampExpired(timestamp)) {
      revert ExpiredTimestamp();
    }

    if (price < 0) {
      revert NegativePrice();
    }

    uint256 report = _chainlinkToFixidity(price);

    // This contract is built for a setup where it is the only reporter for the
    // given `rateFeedId`. As such, we don't need to compute and provide
    // `lesserKey`/`greaterKey` each time, the "null pointer" `address(0)` will
    // correctly place the report in SortedOracles' sorted linked list.
    ISortedOraclesMin(sortedOracles).report(rateFeedId, report, address(0), address(0));
  }

  /**
   * @notice Checks if a Chainlink price's timestamp would be expired in SortedOracles.
   * @param timestamp The timestamp returned by the Chainlink aggregator.
   * @return `true` if expired based on SortedOracles expiry parameter.
   */
  function _isTimestampExpired(uint256 timestamp) internal view returns (bool) {
    return block.timestamp - timestamp >= ISortedOraclesMin(sortedOracles).getTokenReportExpirySeconds(rateFeedId);
  }

  /**
   * @notice Converts a Chainlink price to an unwrapped Fixidity value.
   * @param price An price from the Chainlink aggregator.
   * @return The converted Fixidity value (with 24 decimals).
   */
  function _chainlinkToFixidity(int256 price) internal view returns (uint256) {
    uint256 chainlinkDecimals = uint256(AggregatorV3Interface(chainlinkAggregator).decimals());
    return uint256(price) * 10**(FIXIDITY_DECIMALS - chainlinkDecimals);
  }
}<|MERGE_RESOLUTION|>--- conflicted
+++ resolved
@@ -1,9 +1,5 @@
 // SPDX-License-Identifier: GPL-3.0-or-later
-<<<<<<< HEAD
-pragma solidity ^0.8.20;
-=======
 pragma solidity 0.8.18;
->>>>>>> 0f12c99a
 
 import "../interfaces/IChainlinkRelayer.sol";
 import "foundry-chainlink-toolkit/src/interfaces/feeds/AggregatorV3Interface.sol";
@@ -16,12 +12,7 @@
  * See https://github.com/mento-protocol/mento-core/blob/develop/contracts/common/SortedOracles.sol
  */
 interface ISortedOraclesMin {
-  function report(
-    address rateFeedId,
-    uint256 value,
-    address lesserKey,
-    address greaterKey
-  ) external;
+  function report(address rateFeedId, uint256 value, address lesserKey, address greaterKey) external;
 
   function medianTimestamp(address rateFeedId) external view returns (uint256);
 
@@ -67,11 +58,7 @@
    * @param _sortedOracles Address of the SortedOracles contract to relay to.
    * @param _chainlinkAggregator Address of the Chainlink price feed to fetch data from.
    */
-  constructor(
-    address _rateFeedId,
-    address _sortedOracles,
-    address _chainlinkAggregator
-  ) {
+  constructor(address _rateFeedId, address _sortedOracles, address _chainlinkAggregator) {
     rateFeedId = _rateFeedId;
     sortedOracles = _sortedOracles;
     chainlinkAggregator = _chainlinkAggregator;
@@ -130,6 +117,6 @@
    */
   function _chainlinkToFixidity(int256 price) internal view returns (uint256) {
     uint256 chainlinkDecimals = uint256(AggregatorV3Interface(chainlinkAggregator).decimals());
-    return uint256(price) * 10**(FIXIDITY_DECIMALS - chainlinkDecimals);
+    return uint256(price) * 10 ** (FIXIDITY_DECIMALS - chainlinkDecimals);
   }
 }