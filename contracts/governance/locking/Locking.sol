--- conflicted
+++ resolved
@@ -54,12 +54,8 @@
 
   /**
    * @notice Locks a specified amount of tokens for a given period
-<<<<<<< HEAD
-   * @dev Can not be called when locking is stopped or migration is in progress
+   * @dev Can not be called when locking is stopped
    * @dev Delegate is not optional, it can be set to the lock owner if no delegate is desired
-=======
-   * @dev Can not be called when locking is stopped
->>>>>>> 220b5b8e
    * @param account Account for which tokens are being locked
    * @param _delegate Address that will receive the voting power from the locked tokens
    * @param amount Amount of tokens to lock
@@ -158,13 +154,9 @@
    * @param id The unique identifier for the lock whose delegate is to be changed
    * @param newDelegate The address to which the delegation will be transferred
    */
-<<<<<<< HEAD
-  function delegateTo(uint256 id, address newDelegate) external notStopped notMigrating {
+  function delegateTo(uint256 id, address newDelegate) external notStopped {
     require(newDelegate != address(0), "delegate is zero");
 
-=======
-  function delegateTo(uint256 id, address newDelegate) external notStopped {
->>>>>>> 220b5b8e
     address account = verifyLockOwner(id);
     address _delegate = locks[id].delegate;
     uint32 currentBlock = getBlockNumber();
