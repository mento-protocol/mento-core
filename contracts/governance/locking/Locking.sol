--- conflicted
+++ resolved
@@ -2,7 +2,6 @@
 pragma solidity 0.8.18;
 // solhint-disable func-name-mixedcase
 
-import "./interfaces/INextVersionLock.sol";
 import "./LockingBase.sol";
 import "./LockingRelock.sol";
 import "./LockingVotes.sol";
@@ -53,22 +52,9 @@
     emit StartLocking(msg.sender);
   }
 
-<<<<<<< HEAD
-=======
-  /**
-   * @notice Begins the migration process to a new contract
-   * @dev Can only be called by the owner
-   * @param to Address of the new contract where future operations will be migrated to
-   */
-  function startMigration(address to) external onlyOwner {
-    // slither-disable-next-line missing-zero-check
-    migrateTo = to;
-    emit StartMigration(msg.sender, to);
-  }
-
   /**
    * @notice Locks a specified amount of tokens for a given period
-   * @dev Can not be called when locking is stopped or migration is in progress
+   * @dev Can not be called when locking is stopped
    * @param account Account for which tokens are being locked
    * @param _delegate Address that will receive the voting power from the locked tokens
    * If address(0) passed, voting power will be lost
@@ -77,7 +63,6 @@
    * @param cliff Initial period during which tokens remain locked and do not start unlocking
    * @return Id for the created lock
    */
->>>>>>> d189b988
   function lock(
     address account,
     address _delegate,
@@ -161,17 +146,13 @@
     return roundTimestamp(getBlockNumber());
   }
 
-<<<<<<< HEAD
-  function delegateTo(uint256 id, address newDelegate) external notStopped {
-=======
   /**
    * @notice Changes the delegate for a specific lock
    * @dev Updates the delegation and adjusts the voting power accordingly
    * @param id The unique identifier for the lock whose delegate is to be changed
    * @param newDelegate The address to which the delegation will be transferred
    */
-  function delegateTo(uint256 id, address newDelegate) external notStopped notMigrating {
->>>>>>> d189b988
+  function delegateTo(uint256 id, address newDelegate) external notStopped {
     address account = verifyLockOwner(id);
     address _delegate = locks[id].delegate;
     uint32 currentBlock = getBlockNumber();
@@ -212,51 +193,9 @@
     return accounts[account].balance.actualValue(time, currentBlock);
   }
 
-<<<<<<< HEAD
-=======
-  /**
-   * @notice Migrates specified locks to a new contract
-   * @dev Performs the migration by transferring locked tokens and updating delegations as necessary
-   * @param id An array of lock IDs to be migrated
-   */
-  function migrate(uint256[] memory id) external {
-    if (migrateTo == address(0)) {
-      return;
-    }
-    uint32 currentBlock = getBlockNumber();
-    uint32 time = roundTimestamp(currentBlock);
-    INextVersionLock nextVersionLock = INextVersionLock(migrateTo);
-    for (uint256 i = 0; i < id.length; ++i) {
-      address account = verifyLockOwner(id[i]);
-      address _delegate = locks[id[i]].delegate;
-      updateLines(account, _delegate, time);
-      //save data Line before remove
-      LibBrokenLine.Line memory line = accounts[account].locked.initiatedLines[id[i]];
-      // slither-disable-start unused-return
-      (uint96 residue, , ) = accounts[account].locked.remove(id[i], time, currentBlock);
-
-      accounts[account].amount = accounts[account].amount - (residue);
-
-      accounts[_delegate].balance.remove(id[i], time, currentBlock);
-      totalSupplyLine.remove(id[i], time, currentBlock);
-      // slither-disable-end unused-return
-      // slither-disable-start reentrancy-no-eth
-      // slither-disable-start reentrancy-events
-      // slither-disable-start calls-loop
-      nextVersionLock.initiateData(id[i], line, account, _delegate);
-
-      require(token.transfer(migrateTo, residue), "transfer failed");
-      // slither-disable-end reentrancy-no-eth
-      // slither-disable-end reentrancy-events
-      // slither-disable-end calls-loop
-    }
-    emit Migrate(msg.sender, id);
-  }
-
   /**
    * @notice Returns the name of the token
    */
->>>>>>> d189b988
   function name() public view virtual returns (string memory) {
     return "Mento Vote-Escrow";
   }
