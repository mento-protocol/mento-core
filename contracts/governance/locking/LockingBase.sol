// SPDX-License-Identifier: MIT
pragma solidity 0.8.18;
// solhint-disable state-visibility, func-name-mixedcase

import "openzeppelin-contracts-upgradeable/contracts/token/ERC20/IERC20Upgradeable.sol";
import "openzeppelin-contracts-upgradeable/contracts/access/OwnableUpgradeable.sol";
import "openzeppelin-contracts-upgradeable/contracts/governance/utils/IVotesUpgradeable.sol";
import "./libs/LibBrokenLine.sol";

/**
 * @title LockingBase
 * @dev This abstract contract provides the foundational functionality
 * for locking ERC20 tokens to accrue voting power.
 * @dev It utilizes the Broken Line library to represent the decay of voting power as tokens unlock.
 * @notice https://github.com/rarible/locking-contracts/tree/4f189a96b3e85602dedfbaf69d9a1f5056d835eb
 */
abstract contract LockingBase is OwnableUpgradeable, IVotesUpgradeable {
  using LibBrokenLine for LibBrokenLine.BrokenLine;
  /**
   * @dev Duration of a week in blocks on the CELO blockchain assuming 5 seconds per block
   */
  uint32 public constant WEEK = 120_960;
  /**
   * @dev Maximum allowable cliff period for token locks in weeks
   */
  uint32 constant MAX_CLIFF_PERIOD = 103;
  /**
   * @dev Maximum allowable slope period for token locks in weeks
   */
  uint32 constant MAX_SLOPE_PERIOD = 104;
  /**
   * @dev Basis for locking formula calculations
   */
  uint32 constant ST_FORMULA_BASIS = 1 * (10**8);
  /**
   * @dev ERC20 token that will be locked
   */
  IERC20Upgradeable public token;
  /**
   * @dev Counter for Lock identifiers
   */
  uint256 public counter;
  /**
   * @dev True if contract entered stopped state
   */
  bool public stopped;
  /**
<<<<<<< HEAD
   * @dev minimal cliff period in weeks, minCliffPeriod < MAX_CLIFF_PERIOD
=======
   * @dev Address to migrate locks to. Is zero if not in migration state
   */
  address public migrateTo;
  /**
   * @dev Minimum cliff period in weeks
>>>>>>> d189b988
   */
  uint256 public minCliffPeriod;
  /**
   * @dev Minimum slope period in weeks
   */
  uint256 public minSlopePeriod;
  /**
   * @dev Starting point week for the locking week-based time system
   */
  uint256 public startingPointWeek;
  /**
   * @dev Struct used to represent a lock
   * account - Address owning the lock
   * delegate - Address that will receive the voting power from the locked tokens
   */
  struct Lock {
    address account;
    address delegate;
  }
  /**
   * @dev Mapping of lock identifiers to Lock structs
   */
  mapping(uint256 => Lock) locks;
  /**
   * @dev Struct used to represent an account's locked and unlocked token balances
   * balance - BrokenLine representing the linear function of the veMento balance
   * locked - BrokenLine representing the linear function of the locked token balance
   * amount - amount of locked tokens
   */
  struct Account {
    LibBrokenLine.BrokenLine balance;
    LibBrokenLine.BrokenLine locked;
    uint96 amount;
  }
  /**
   * @dev Mapping of addresses to Account structs
   */
  mapping(address => Account) accounts;
  /**
   * @dev Total supply line of veMento
   */
  LibBrokenLine.BrokenLine public totalSupplyLine;
  /**
   * @dev Emitted when create Lock with parameters (account, delegate, amount, slopePeriod, cliff)
   */
  event LockCreate(
    uint256 indexed id,
    address indexed account,
    address indexed delegate,
    uint256 time,
    uint256 amount,
    uint256 slopePeriod,
    uint256 cliff
  );
  /**
   * @dev Emitted when change Lock parameters (newDelegate, newAmount, newSlopePeriod, newCliff) for Lock with given id
   */
  event Relock(
    uint256 indexed id,
    address indexed account,
    address indexed delegate,
    uint256 counter,
    uint256 time,
    uint256 amount,
    uint256 slopePeriod,
    uint256 cliff
  );
  /**
   * @dev Emitted when to set newDelegate address for Lock with given id
   */
  event Delegate(uint256 indexed id, address indexed account, address indexed delegate, uint256 time);
  /**
   * @dev Emitted when withdraw amount of Rari, account - msg.sender, amount - amount Rari
   */
  event Withdraw(address indexed account, uint256 amount);
  /**
   * @dev Stop run contract functions, accept withdraw, account - msg.sender
   */
  event StopLocking(address indexed account);
  /**
   * @dev Start run contract functions, accept withdraw, account - msg.sender
   */
  event StartLocking(address indexed account);
  /**
   * @dev set newMinCliffPeriod
   */
  event SetMinCliffPeriod(uint256 indexed newMinCliffPeriod);
  /**
   * @dev set newMinSlopePeriod
   */
  event SetMinSlopePeriod(uint256 indexed newMinSlopePeriod);
  /**
   * @dev set startingPointWeek
   */
  event SetStartingPointWeek(uint256 indexed newStartingPointWeek);

  /**
   * @dev Initializes the contract with token, starting point week, and minimum cliff and slope periods.
   * @param _token ERC20 token to be locked. (Mento Token)
   * @param _startingPointWeek Origin week number for the week-based time system.
   * @param _minCliffPeriod Minimum cliff period for locks.
   * @param _minSlopePeriod Minimum slope period for locks.
   */
  function __LockingBase_init_unchained(
    IERC20Upgradeable _token,
    uint32 _startingPointWeek,
    uint32 _minCliffPeriod,
    uint32 _minSlopePeriod
  ) internal onlyInitializing {
    token = _token;
    startingPointWeek = _startingPointWeek;

    //setting min cliff and slope
    require(_minCliffPeriod <= MAX_CLIFF_PERIOD, "cliff too big");
    require(_minSlopePeriod <= MAX_SLOPE_PERIOD, "period too big");
    minCliffPeriod = _minCliffPeriod;
    minSlopePeriod = _minSlopePeriod;
  }

  /**
   * @notice Adds a new locking line for an account, initializing the lock with specified parameters.
   * @param account  Address for which tokens are being locked.
   * @param _delegate Address that will receive the voting power from the locked tokens.
   * @param amount Amount of tokens to lock.
   * @param slopePeriod Period over which the tokens will unlock.
   * @param cliff Initial period during which tokens remain locked and do not start unlocking.
   * @param time Week number when the line is added.
   * @param currentBlock Current block number.
   */
  function addLines(
    address account,
    address _delegate,
    uint96 amount,
    uint32 slopePeriod,
    uint32 cliff,
    uint32 time,
    uint32 currentBlock
  ) internal {
    require(slopePeriod <= amount, "Wrong value slopePeriod");
    updateLines(account, _delegate, time);
    (uint96 stAmount, uint96 stSlope) = getLock(amount, slopePeriod, cliff);
    LibBrokenLine.Line memory line = LibBrokenLine.Line(time, stAmount, stSlope, cliff);
    totalSupplyLine.addOneLine(counter, line, currentBlock);
    accounts[_delegate].balance.addOneLine(counter, line, currentBlock);
    {
      uint96 slope = divUp(amount, slopePeriod);
      line = LibBrokenLine.Line(time, amount, slope, cliff);
    }
    accounts[account].locked.addOneLine(counter, line, currentBlock);
    locks[counter].account = account;
    locks[counter].delegate = _delegate;
  }

  /**
   * @notice Updates broken lines for account, delegate and total supply
   * @param account address of account that locked tokens
   * @param _delegate address of delegate that owns the voting power
   * @param time week number till which to update lines
   */
  function updateLines(
    address account,
    address _delegate,
    uint32 time
  ) internal {
    totalSupplyLine.update(time);
    accounts[_delegate].balance.update(time);
    accounts[account].locked.update(time);
  }

  /**
   * @notice Calculates lockAmount and lockSlope for given lock parameters
   * @dev Сalculate and return (lockAmount, lockSlope), using formula:
   * P = t * min(c/c_max + s/s_max, 1),
   *
   * The formula has the following properties:
   * - the voting power can't exceed the amount of tokens locked.
   * - a voter can reach 100% voting power by relying on either the slope or the cliff,
   *   or a combination of both.
   * - there is a parameter space above a diagonal on the (c, s) plane where the
   *   voting power is capped at 100%, moving past that diagonal is disadvantageous
   *   but the contract doesn't forbid it.
   *
   *
   * The formula roughly translates to solidity as:
   * votingPower = (
   *   tokens *
   *   min(
   *    (ST_FORMULA_BASIS * cliffPeriod) / MAX_CLIFF_PERIOD +
   *    (ST_FORMULA_BASIS * slopePeriod) / MAX_SLOPE_PERIOD,
   *    ST_FORMULA_BASIS
   *   )
   * ) / ST_FORMULA_BASIS
   * @param amount of tokens to lock
   * @param slopePeriod period over which the tokens will unlock
   * @param cliff initial period during which tokens remain locked and do not start unlocking
   **/
  function getLock(
    uint96 amount,
    uint32 slopePeriod,
    uint32 cliff
  ) public view returns (uint96 lockAmount, uint96 lockSlope) {
    require(cliff >= minCliffPeriod, "cliff period < minimal lock period");
    require(slopePeriod >= minSlopePeriod, "slope period < minimal lock period");

    uint96 cliffSide = (uint96(cliff) * ST_FORMULA_BASIS) / MAX_CLIFF_PERIOD;
    uint96 slopeSide = (uint96(slopePeriod) * ST_FORMULA_BASIS) / MAX_SLOPE_PERIOD;
    uint96 multiplier = cliffSide + slopeSide;

    if (multiplier > ST_FORMULA_BASIS) {
      multiplier = ST_FORMULA_BASIS;
    }

    uint256 amountMultiplied = uint256(amount) * uint256(multiplier);
    lockAmount = uint96(amountMultiplied / (ST_FORMULA_BASIS));
    require(lockAmount > 0, "voting power is 0");
    lockSlope = divUp(lockAmount, slopePeriod);
  }

  /**
   * @notice Calculates a divided by b rounded up
   * @param a numerator
   * @param b denominator
   * @return ⌈a/b⌉
   */
  function divUp(uint96 a, uint96 b) internal pure returns (uint96) {
    return ((a - 1) / b) + 1;
  }

  /**
   * @notice Calculates the week number for a given blocknumber
   * @param ts block number
   * @return week number the block number belongs to
   */
  function roundTimestamp(uint32 ts) public view returns (uint32) {
    if (ts < getEpochShift()) {
      return 0;
    }
    uint32 shifted = ts - (getEpochShift());
    return shifted / WEEK - uint32(startingPointWeek);
  }

  /**
   * @notice method returns the amount of blocks to shift locking epoch to.
   * we move it to 00-00 UTC Wednesday (approx) by shifting 89964 blocks (CELO)
   */
  function getEpochShift() internal view virtual returns (uint32) {
    return 89964;
  }

  /**
   * @notice Verifies msg.sender is lock owner
   * @param id lock id to verify
   * @return account address of lock owner
   */
  function verifyLockOwner(uint256 id) internal view returns (address account) {
    account = locks[id].account;
    require(account == msg.sender, "caller not a lock owner");
  }

  /**
   * @notice Returns the current block number as a uint32
   * @return current block number
   */
  function getBlockNumber() internal view virtual returns (uint32) {
    return uint32(block.number);
  }

<<<<<<< HEAD
  function setStartingPointWeek(uint32 newStartingPointWeek) public notStopped onlyOwner {
=======
  /**
   * @notice Sets the starting point for the week-based time system
   * @param newStartingPointWeek new starting point
   */
  function setStartingPointWeek(uint32 newStartingPointWeek) public notStopped notMigrating onlyOwner {
>>>>>>> d189b988
    require(newStartingPointWeek < roundTimestamp(getBlockNumber()), "wrong newStartingPointWeek");
    startingPointWeek = newStartingPointWeek;

    emit SetStartingPointWeek(newStartingPointWeek);
  }

<<<<<<< HEAD
  function setMinCliffPeriod(uint32 newMinCliffPeriod) external notStopped onlyOwner {
    require(newMinCliffPeriod < MAX_CLIFF_PERIOD, "new cliff period > 2 years");
=======
  /**
   * @notice Sets the minimum cliff period
   * @param newMinCliffPeriod new minimum cliff period
   */
  function setMinCliffPeriod(uint32 newMinCliffPeriod) external notStopped notMigrating onlyOwner {
    require(newMinCliffPeriod <= MAX_CLIFF_PERIOD, "new cliff period > 2 years");
>>>>>>> d189b988
    minCliffPeriod = newMinCliffPeriod;

    emit SetMinCliffPeriod(newMinCliffPeriod);
  }

<<<<<<< HEAD
  function setMinSlopePeriod(uint32 newMinSlopePeriod) external notStopped onlyOwner {
    require(newMinSlopePeriod < MAX_SLOPE_PERIOD, "new slope period > 2 years");
=======
  /**
   * @notice Sets the minimum slope period
   * @param newMinSlopePeriod new minimum slope period
   */
  function setMinSlopePeriod(uint32 newMinSlopePeriod) external notStopped notMigrating onlyOwner {
    require(newMinSlopePeriod <= MAX_SLOPE_PERIOD, "new slope period > 2 years");
>>>>>>> d189b988
    minSlopePeriod = newMinSlopePeriod;

    emit SetMinSlopePeriod(newMinSlopePeriod);
  }

  /**
   * @dev Throws if stopped
   */
  modifier notStopped() {
    require(!stopped, "stopped");
    _;
  }

  /**
   * @dev Throws if not stopped
   */
  modifier isStopped() {
    require(stopped, "not stopped");
    _;
  }

<<<<<<< HEAD
  function updateAccountLines(address account, uint32 time) public notStopped onlyOwner {
=======
  /**
   * @dev Throws if migration is active
   */
  modifier notMigrating() {
    require(migrateTo == address(0), "migrating");
    _;
  }

  /**
   * @notice Updates the broken lines for an account until a given week number
   * @param account address of account to update
   * @param time week number until which to update lines
   */
  function updateAccountLines(address account, uint32 time) public notStopped notMigrating onlyOwner {
>>>>>>> d189b988
    accounts[account].balance.update(time);
    accounts[account].locked.update(time);
  }

<<<<<<< HEAD
  function updateTotalSupplyLine(uint32 time) public notStopped onlyOwner {
    totalSupplyLine.update(time);
  }

  function updateAccountLinesBlockNumber(address account, uint32 blockNumber) external notStopped onlyOwner {
=======
  /**
   * @notice updates the total supply line until a given week number
   * @param time week number until which to update lines
   */
  function updateTotalSupplyLine(uint32 time) public notStopped notMigrating onlyOwner {
    totalSupplyLine.update(time);
  }

  /**
   * @notice updates the broken lines for an account until a given block number
   * @param account address of account to update
   * @param blockNumber block number until which to update lines
   */
  function updateAccountLinesBlockNumber(address account, uint32 blockNumber)
    external
    notStopped
    notMigrating
    onlyOwner
  {
>>>>>>> d189b988
    uint32 time = roundTimestamp(blockNumber);
    updateAccountLines(account, time);
  }

<<<<<<< HEAD
  function updateTotalSupplyLineBlockNumber(uint32 blockNumber) external notStopped onlyOwner {
=======
  /**
   * @notice Updates the total supply line until a given block number
   * @param blockNumber block number until which to update line
   */
  function updateTotalSupplyLineBlockNumber(uint32 blockNumber) external notStopped notMigrating onlyOwner {
>>>>>>> d189b988
    uint32 time = roundTimestamp(blockNumber);
    updateTotalSupplyLine(time);
  }

  uint256[50] private __gap;
}<|MERGE_RESOLUTION|>--- conflicted
+++ resolved
@@ -45,15 +45,7 @@
    */
   bool public stopped;
   /**
-<<<<<<< HEAD
    * @dev minimal cliff period in weeks, minCliffPeriod < MAX_CLIFF_PERIOD
-=======
-   * @dev Address to migrate locks to. Is zero if not in migration state
-   */
-  address public migrateTo;
-  /**
-   * @dev Minimum cliff period in weeks
->>>>>>> d189b988
    */
   uint256 public minCliffPeriod;
   /**
@@ -321,48 +313,34 @@
     return uint32(block.number);
   }
 
-<<<<<<< HEAD
-  function setStartingPointWeek(uint32 newStartingPointWeek) public notStopped onlyOwner {
-=======
   /**
    * @notice Sets the starting point for the week-based time system
    * @param newStartingPointWeek new starting point
    */
-  function setStartingPointWeek(uint32 newStartingPointWeek) public notStopped notMigrating onlyOwner {
->>>>>>> d189b988
+  function setStartingPointWeek(uint32 newStartingPointWeek) public notStopped onlyOwner {
     require(newStartingPointWeek < roundTimestamp(getBlockNumber()), "wrong newStartingPointWeek");
     startingPointWeek = newStartingPointWeek;
 
     emit SetStartingPointWeek(newStartingPointWeek);
   }
 
-<<<<<<< HEAD
-  function setMinCliffPeriod(uint32 newMinCliffPeriod) external notStopped onlyOwner {
-    require(newMinCliffPeriod < MAX_CLIFF_PERIOD, "new cliff period > 2 years");
-=======
   /**
    * @notice Sets the minimum cliff period
    * @param newMinCliffPeriod new minimum cliff period
    */
-  function setMinCliffPeriod(uint32 newMinCliffPeriod) external notStopped notMigrating onlyOwner {
+  function setMinCliffPeriod(uint32 newMinCliffPeriod) external notStopped onlyOwner {
     require(newMinCliffPeriod <= MAX_CLIFF_PERIOD, "new cliff period > 2 years");
->>>>>>> d189b988
     minCliffPeriod = newMinCliffPeriod;
 
     emit SetMinCliffPeriod(newMinCliffPeriod);
   }
 
-<<<<<<< HEAD
-  function setMinSlopePeriod(uint32 newMinSlopePeriod) external notStopped onlyOwner {
-    require(newMinSlopePeriod < MAX_SLOPE_PERIOD, "new slope period > 2 years");
-=======
   /**
    * @notice Sets the minimum slope period
    * @param newMinSlopePeriod new minimum slope period
    */
-  function setMinSlopePeriod(uint32 newMinSlopePeriod) external notStopped notMigrating onlyOwner {
+  function setMinSlopePeriod(uint32 newMinSlopePeriod) external notStopped onlyOwner {
     require(newMinSlopePeriod <= MAX_SLOPE_PERIOD, "new slope period > 2 years");
->>>>>>> d189b988
     minSlopePeriod = newMinSlopePeriod;
 
     emit SetMinSlopePeriod(newMinSlopePeriod);
@@ -384,40 +362,21 @@
     _;
   }
 
-<<<<<<< HEAD
-  function updateAccountLines(address account, uint32 time) public notStopped onlyOwner {
-=======
-  /**
-   * @dev Throws if migration is active
-   */
-  modifier notMigrating() {
-    require(migrateTo == address(0), "migrating");
-    _;
-  }
-
   /**
    * @notice Updates the broken lines for an account until a given week number
    * @param account address of account to update
    * @param time week number until which to update lines
    */
-  function updateAccountLines(address account, uint32 time) public notStopped notMigrating onlyOwner {
->>>>>>> d189b988
+  function updateAccountLines(address account, uint32 time) public notStopped onlyOwner {
     accounts[account].balance.update(time);
     accounts[account].locked.update(time);
   }
 
-<<<<<<< HEAD
-  function updateTotalSupplyLine(uint32 time) public notStopped onlyOwner {
-    totalSupplyLine.update(time);
-  }
-
-  function updateAccountLinesBlockNumber(address account, uint32 blockNumber) external notStopped onlyOwner {
-=======
   /**
    * @notice updates the total supply line until a given week number
    * @param time week number until which to update lines
    */
-  function updateTotalSupplyLine(uint32 time) public notStopped notMigrating onlyOwner {
+  function updateTotalSupplyLine(uint32 time) public notStopped onlyOwner {
     totalSupplyLine.update(time);
   }
 
@@ -426,26 +385,16 @@
    * @param account address of account to update
    * @param blockNumber block number until which to update lines
    */
-  function updateAccountLinesBlockNumber(address account, uint32 blockNumber)
-    external
-    notStopped
-    notMigrating
-    onlyOwner
-  {
->>>>>>> d189b988
+  function updateAccountLinesBlockNumber(address account, uint32 blockNumber) external notStopped onlyOwner {
     uint32 time = roundTimestamp(blockNumber);
     updateAccountLines(account, time);
   }
 
-<<<<<<< HEAD
-  function updateTotalSupplyLineBlockNumber(uint32 blockNumber) external notStopped onlyOwner {
-=======
   /**
    * @notice Updates the total supply line until a given block number
    * @param blockNumber block number until which to update line
    */
-  function updateTotalSupplyLineBlockNumber(uint32 blockNumber) external notStopped notMigrating onlyOwner {
->>>>>>> d189b988
+  function updateTotalSupplyLineBlockNumber(uint32 blockNumber) external notStopped onlyOwner {
     uint32 time = roundTimestamp(blockNumber);
     updateTotalSupplyLine(time);
   }
