--- conflicted
+++ resolved
@@ -298,20 +298,6 @@
   }
 
   /**
-<<<<<<< HEAD
-=======
-   * @notice Sets the starting point for the week-based time system
-   * @param newStartingPointWeek new starting point
-   */
-  function setStartingPointWeek(uint32 newStartingPointWeek) public onlyOwner {
-    require(newStartingPointWeek < roundTimestamp(getBlockNumber()), "wrong newStartingPointWeek");
-    startingPointWeek = newStartingPointWeek;
-
-    emit SetStartingPointWeek(newStartingPointWeek);
-  }
-
-  /**
->>>>>>> 99d35f76
    * @notice Sets the minimum cliff period
    * @param newMinCliffPeriod new minimum cliff period
    */
