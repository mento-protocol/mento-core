--- conflicted
+++ resolved
@@ -24,13 +24,9 @@
     uint96 newAmount,
     uint32 newSlopePeriod,
     uint32 newCliff
-<<<<<<< HEAD
-  ) external notStopped notMigrating returns (uint256) {
+  ) external notStopped returns (uint256) {
     require(newDelegate != address(0), "delegate is zero");
 
-=======
-  ) external notStopped returns (uint256) {
->>>>>>> 220b5b8e
     address account = verifyLockOwner(id);
     uint32 currentBlock = getBlockNumber();
     uint32 time = roundTimestamp(currentBlock);
