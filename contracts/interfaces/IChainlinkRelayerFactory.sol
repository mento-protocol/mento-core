// SPDX-License-Identifier: GPL-3.0-or-later
pragma solidity >=0.5.13 <0.9;
pragma experimental ABIEncoderV2;

import "./IChainlinkRelayer.sol";

interface IChainlinkRelayerFactory {
  /**
   * @notice Emitted when a relayer is deployed.
   * @param relayerAddress Address of the newly deployed relayer.
   * @param rateFeedId Rate feed ID for which the relayer will report.
   * @param relayerConfig Chainlink aggregator configuration for the relayer
   */
  event RelayerDeployed(
    address indexed relayerAddress,
    address indexed rateFeedId,
    IChainlinkRelayer.Config relayerConfig
  );

  /**
   * @notice Emitted when a relayer is removed.
   * @param relayerAddress Address of the removed relayer.
   * @param rateFeedId Rate feed ID for which the relayer reported.
   */
  event RelayerRemoved(address indexed relayerAddress, address indexed rateFeedId);

  function initialize(address _sortedOracles) external;

  function sortedOracles() external returns (address);

  function deployRelayer(address rateFeedId, IChainlinkRelayer.Config calldata relayerConfig)
    external
    returns (address);

  function removeRelayer(address rateFeedId) external;

  function redeployRelayer(address rateFeedId, IChainlinkRelayer.Config calldata relayerConfig)
    external
    returns (address);

  function getRelayer(address rateFeedId) external view returns (address);

  function getRelayers() external view returns (address[] memory);

<<<<<<< HEAD
  function computedRelayerAddress(address rateFeedId, IChainlinkRelayer.Config calldata relayerConfig)
    external
    returns (address);
=======
  function computedRelayerAddress(address rateFeedId, address chainlinkAggregator) external returns (address);
>>>>>>> bf705208
}<|MERGE_RESOLUTION|>--- conflicted
+++ resolved
@@ -28,25 +28,24 @@
 
   function sortedOracles() external returns (address);
 
-  function deployRelayer(address rateFeedId, IChainlinkRelayer.Config calldata relayerConfig)
-    external
-    returns (address);
+  function deployRelayer(
+    address rateFeedId,
+    IChainlinkRelayer.Config calldata relayerConfig
+  ) external returns (address);
 
   function removeRelayer(address rateFeedId) external;
 
-  function redeployRelayer(address rateFeedId, IChainlinkRelayer.Config calldata relayerConfig)
-    external
-    returns (address);
+  function redeployRelayer(
+    address rateFeedId,
+    IChainlinkRelayer.Config calldata relayerConfig
+  ) external returns (address);
 
   function getRelayer(address rateFeedId) external view returns (address);
 
   function getRelayers() external view returns (address[] memory);
 
-<<<<<<< HEAD
-  function computedRelayerAddress(address rateFeedId, IChainlinkRelayer.Config calldata relayerConfig)
-    external
-    returns (address);
-=======
-  function computedRelayerAddress(address rateFeedId, address chainlinkAggregator) external returns (address);
->>>>>>> bf705208
+  function computedRelayerAddress(
+    address rateFeedId,
+    IChainlinkRelayer.Config calldata relayerConfig
+  ) external returns (address);
 }