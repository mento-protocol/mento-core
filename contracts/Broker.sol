--- conflicted
+++ resolved
@@ -18,11 +18,8 @@
  * @notice The broker executes swaps and keeps track of spending limits per pair.
  */
 contract Broker is IBroker, IBrokerAdmin, Initializable, Ownable {
-<<<<<<< HEAD
-=======
   using TradingLimits for TradingLimits.State;
   using TradingLimits for TradingLimits.Config;
->>>>>>> f659f9cf
 
   /* ==================== State Variables ==================== */
 
@@ -191,7 +188,6 @@
   }
 
   /**
-<<<<<<< HEAD
    * @notice Permissionless way to burn stables from msg.sender directly.
    * @param token The token getting burned.
    * @param amount The amount of the token getting burned.
@@ -203,7 +199,9 @@
     IStableToken(token).burn(amount);
     emit TokenBurned(token, amount);
     return true;
-=======
+  }
+
+  /**
    * @notice Configure trading limits for an (exchangeId, token) touple.
    * @dev Will revert if the configuration is not valid according to the
    * TradingLimits library.
@@ -223,7 +221,6 @@
     bytes32 limitId = exchangeId ^ bytes32(uint256(uint160(token)));
     tradingLimitsConfig[limitId] = config;
     tradingLimitsState[limitId] = tradingLimitsState[limitId].reset(config);
->>>>>>> f659f9cf
   }
 
   /* ==================== Private Functions ==================== */
