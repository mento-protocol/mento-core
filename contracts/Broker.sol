pragma solidity ^0.5.13;
pragma experimental ABIEncoderV2;

import { Ownable } from "openzeppelin-solidity/contracts/ownership/Ownable.sol";

import { IExchangeProvider } from "./interfaces/IExchangeProvider.sol";
import { IBroker } from "./interfaces/IBroker.sol";
import { IBrokerAdmin } from "./interfaces/IBrokerAdmin.sol";
import { IReserve } from "./interfaces/IReserve.sol";
import { IStableToken } from "./interfaces/IStableToken.sol";
import { IERC20Metadata } from "./common/interfaces/IERC20Metadata.sol";

import { Initializable } from "./common/Initializable.sol";
import { TradingLimits } from "./common/TradingLimits.sol";

/**
 * @title Broker
 * @notice The broker executes swaps and keeps track of spending limits per pair.
 */
contract Broker is IBroker, IBrokerAdmin, Initializable, Ownable {
  using TradingLimits for TradingLimits.State;
  using TradingLimits for TradingLimits.Config;

  /* ==================== State Variables ==================== */

  address[] public exchangeProviders;
  mapping(address => bool) public isExchangeProvider;
  mapping(bytes32 => TradingLimits.State) tradingLimitsState;
  mapping(bytes32 => TradingLimits.Config) tradingLimitsConfig;

  // Address of the reserve.
  IReserve public reserve;

  uint256 private constant MAX_INT256 = uint256(-1) / 2;

  /* ==================== Constructor ==================== */

  /**
   * @notice Sets initialized == true on implementation contracts.
   * @param test Set to true to skip implementation initialization.
   */
  constructor(bool test) public Initializable(test) {}

  /**
   * @notice Allows the contract to be upgradable via the proxy.
   * @param _exchangeProviders The addresses of the ExchangeProvider contracts.
   * @param _reserve The address of the Reserve contract.
   */
  function initialize(address[] calldata _exchangeProviders, address _reserve) external initializer {
    _transferOwnership(msg.sender);
    for (uint256 i = 0; i < _exchangeProviders.length; i++) {
      addExchangeProvider(_exchangeProviders[i]);
    }
    setReserve(_reserve);
  }

  /* ==================== Mutative Functions ==================== */

  /**
   * @notice Add an exchange provider to the list of providers.
   * @param exchangeProvider The address of the exchange provider to add.
   * @return index The index of the newly added specified exchange provider.
   */
  function addExchangeProvider(address exchangeProvider) public onlyOwner returns (uint256 index) {
    require(!isExchangeProvider[exchangeProvider], "ExchangeProvider already exists in the list");
    require(exchangeProvider != address(0), "ExchangeProvider address can't be 0");
    exchangeProviders.push(exchangeProvider);
    isExchangeProvider[exchangeProvider] = true;
    emit ExchangeProviderAdded(exchangeProvider);
    index = exchangeProviders.length - 1;
  }

  /**
   * @notice Remove an exchange provider from the list of providers.
   * @param exchangeProvider The address of the exchange provider to remove.
   * @param index The index of the exchange provider being removed.
   */
  function removeExchangeProvider(address exchangeProvider, uint256 index) public onlyOwner {
<<<<<<< HEAD
    require(
      exchangeProviders[index] == exchangeProvider, 
      "index into exchangeProviders list not mapped to an exchangeProvider"
    );
=======
    require(exchangeProviders[index] == exchangeProvider, "index doesn't match provider");
>>>>>>> 0b21d4fd
    exchangeProviders[index] = exchangeProviders[exchangeProviders.length - 1];
    exchangeProviders.pop();
    delete isExchangeProvider[exchangeProvider];
    emit ExchangeProviderRemoved(exchangeProvider);
  }

  /**
   * @notice Set the Mento reserve address.
   * @param _reserve The Mento reserve address.
   */
  function setReserve(address _reserve) public onlyOwner {
    require(_reserve != address(0), "Reserve address must be set");
    emit ReserveSet(_reserve, address(reserve));
    reserve = IReserve(_reserve);
  }

  /**
   * @notice Calculate the amount of tokenIn to be sold for a given amountOut of tokenOut
   * @param exchangeProvider the address of the exchange manager for the pair
   * @param exchangeId The id of the exchange to use
   * @param tokenIn The token to be sold
   * @param tokenOut The token to be bought
   * @param amountOut The amount of tokenOut to be bought
   * @return amountIn The amount of tokenIn to be sold
   */
  function getAmountIn(
    address exchangeProvider,
    bytes32 exchangeId,
    address tokenIn,
    address tokenOut,
    uint256 amountOut
  ) external returns (uint256 amountIn) {
    require(isExchangeProvider[exchangeProvider], "ExchangeProvider does not exist");
    amountIn = IExchangeProvider(exchangeProvider).getAmountIn(exchangeId, tokenIn, tokenOut, amountOut);
  }

  /**
   * @notice Calculate the amount of tokenOut to be bought for a given amount of tokenIn to be sold
   * @param exchangeProvider the address of the exchange manager for the pair
   * @param exchangeId The id of the exchange to use
   * @param tokenIn The token to be sold
   * @param tokenOut The token to be bought
   * @param amountIn The amount of tokenIn to be sold
   * @return amountOut The amount of tokenOut to be bought
   */
  function getAmountOut(
    address exchangeProvider,
    bytes32 exchangeId,
    address tokenIn,
    address tokenOut,
    uint256 amountIn
  ) external returns (uint256 amountOut) {
    require(isExchangeProvider[exchangeProvider], "ExchangeProvider does not exist");
    amountOut = IExchangeProvider(exchangeProvider).getAmountOut(exchangeId, tokenIn, tokenOut, amountIn);
  }

  /**
   * @notice Execute a token swap with fixed amountIn.
   * @param exchangeProvider the address of the exchange provider for the pair.
   * @param exchangeId The id of the exchange to use.
   * @param tokenIn The token to be sold.
   * @param tokenOut The token to be bought.
   * @param amountIn The amount of tokenIn to be sold.
   * @param amountOutMin Minimum amountOut to be received - controls slippage.
   * @return amountOut The amount of tokenOut to be bought.
   */
  function swapIn(
    address exchangeProvider,
    bytes32 exchangeId,
    address tokenIn,
    address tokenOut,
    uint256 amountIn,
    uint256 amountOutMin
  ) external returns (uint256 amountOut) {
    require(isExchangeProvider[exchangeProvider], "ExchangeProvider does not exist");
    amountOut = IExchangeProvider(exchangeProvider).swapIn(exchangeId, tokenIn, tokenOut, amountIn);
    require(amountOut >= amountOutMin, "amountOutMin not met");
    guardTradingLimits(exchangeId, tokenIn, amountIn, tokenOut, amountOut);
    transferIn(msg.sender, tokenIn, amountIn);
    transferOut(msg.sender, tokenOut, amountOut);
    emit Swap(exchangeProvider, exchangeId, msg.sender, tokenIn, tokenOut, amountIn, amountOut);
  }

  /**
   * @notice Execute a token swap with fixed amountOut.
   * @param exchangeProvider the address of the exchange provider for the pair.
   * @param exchangeId The id of the exchange to use.
   * @param tokenIn The token to be sold.
   * @param tokenOut The token to be bought.
   * @param amountOut The amount of tokenOut to be bought.
   * @param amountInMax Maximum amount of tokenIn that can be traded.
   * @return amountIn The amount of tokenIn to be sold.
   */
  function swapOut(
    address exchangeProvider,
    bytes32 exchangeId,
    address tokenIn,
    address tokenOut,
    uint256 amountOut,
    uint256 amountInMax
  ) external returns (uint256 amountIn) {
    require(isExchangeProvider[exchangeProvider], "ExchangeProvider does not exist");
    amountIn = IExchangeProvider(exchangeProvider).swapOut(exchangeId, tokenIn, tokenOut, amountOut);
    require(amountIn <= amountInMax, "amountInMax exceeded");
    guardTradingLimits(exchangeId, tokenIn, amountIn, tokenOut, amountOut);
    transferIn(msg.sender, tokenIn, amountIn);
    transferOut(msg.sender, tokenOut, amountOut);
    emit Swap(exchangeProvider, exchangeId, msg.sender, tokenIn, tokenOut, amountIn, amountOut);
  }

  /**
   * @notice Configure trading limits for an (exchangeId, token) touple.
   * @dev Will revert if the configuration is not valid according to the
   * TradingLimits library. 
   * Resets existing state according to the TradingLimits library logic.
   * Can only be called by owner.
   * @param exchangeId the exchangeId to target.
   * @param token the token to target.
   * @param config the new trading limits config.
   */
  function configureTradingLimit(
    bytes32 exchangeId, 
    address token, 
    TradingLimits.Config memory config
  ) public onlyOwner {
    config.validate();

    bytes32 limitId = exchangeId ^ bytes32(uint256(uint160(token)));
    tradingLimitsConfig[limitId] = config;
    tradingLimitsState[limitId] = tradingLimitsState[limitId].reset(config);
  }

  /* ==================== Private Functions ==================== */

  /**
   * @notice Transfer a specified Mento asset to the given address.
   * If the specified asset is a stable asset it will be minted directly to the address. If
   * the asset is a collateral asset it will be transferred from the reserve to the given address.
   * @param to The address receiving the asset.
   * @param token The asset to transfer.
   * @param amount The amount of `token` to be transferred.
   */
  function transferOut(
    address payable to,
    address token,
    uint256 amount
  ) internal {
    if (reserve.isStableAsset(token)) {
      IStableToken(token).mint(to, amount);
    } else if (reserve.isCollateralAsset(token)) {
      reserve.transferCollateralAsset(token, to, amount);
    } else {
      revert("Token must be stable or collateral assert");
    }
  }

  /**
   * @notice Transfer a specified Mento asset into the reserve or the broker.
   * If the specified asset is a stable asset it will be transfered to the broker
   * and burned. If the asset is a collateral asset it will be transferred to the reserve.
   * @param from The address to transfer the asset from.
   * @param token The asset to transfer.
   * @param amount The amount of `token` to be transferred.
   */
  function transferIn(
    address payable from,
    address token,
    uint256 amount
  ) internal {
    if (reserve.isStableAsset(token)) {
      IERC20Metadata(token).transferFrom(from, address(this), amount);
      IStableToken(token).burn(amount);
    } else if (reserve.isCollateralAsset(token)) {
      IERC20Metadata(token).transferFrom(from, address(reserve), amount);
    } else {
      revert("Token must be stable or collateral assert");
    }
  }

  /**
   * @notice Verify trading limits for a trade in both directions.
   * @dev Reverts if the trading limits are met for outflow or inflow.
   * @param exchangeId the ID of the exchange being used.
   * @param _tokenIn the address of the token flowing in.
   * @param amountIn the amount of token flowing in.
   * @param _tokenOut the address of the token flowing out.
   * @param amountOut  the amount of token flowing out.
   */
  function guardTradingLimits(
    bytes32 exchangeId,
    address _tokenIn,
    uint256 amountIn,
    address _tokenOut,
    uint256 amountOut
  ) internal {
    bytes32 tokenIn = bytes32(uint256(uint160(_tokenIn)));
    bytes32 tokenOut = bytes32(uint256(uint160(_tokenOut)));
    require(amountIn <= uint256(MAX_INT256), "amountIn too large");
    require(amountOut <= uint256(MAX_INT256), "amountOut too large");


    guardTradingLimit(
      exchangeId ^ tokenIn,
      int256(amountIn), 
      _tokenIn
    );
    guardTradingLimit(
      exchangeId ^ tokenOut,
      -1 * int256(amountOut), 
      _tokenOut
    );
  }

  /**
   * @notice Updates and verifies a trading limit if it's configured.
   * @dev Will revert if the trading limit is exceeded by this trade.
   * @param tradingLimitId the ID of the trading limit associated with the token
   * @param deltaFlow the deltaflow of this token, negative for outflow, positive for inflow.
   * @param token the address of the token, used to lookup decimals.
   */
  function guardTradingLimit(bytes32 tradingLimitId, int256 deltaFlow, address token) internal {
    TradingLimits.Config memory tradingLimitConfig = tradingLimitsConfig[tradingLimitId];
    if (tradingLimitConfig.flags > 0) {
      TradingLimits.State memory tradingLimitState = tradingLimitsState[tradingLimitId];
      tradingLimitState = tradingLimitState.update(
        tradingLimitConfig, 
        deltaFlow, 
        IERC20Metadata(token).decimals()
      );
      tradingLimitState.verify(tradingLimitConfig);
      tradingLimitsState[tradingLimitId] = tradingLimitState;
    }
  }

  /* ==================== View Functions ==================== */

  /**
   * @notice Get the list of registered exchange providers.
   * @dev This can be used by UI or clients to discover all pairs.
   * @return exchangeProviders the addresses of all exchange providers.
   */
  function getExchangeProviders() external view returns (address[] memory) {
    return exchangeProviders;
  }
}<|MERGE_RESOLUTION|>--- conflicted
+++ resolved
@@ -76,14 +76,7 @@
    * @param index The index of the exchange provider being removed.
    */
   function removeExchangeProvider(address exchangeProvider, uint256 index) public onlyOwner {
-<<<<<<< HEAD
-    require(
-      exchangeProviders[index] == exchangeProvider, 
-      "index into exchangeProviders list not mapped to an exchangeProvider"
-    );
-=======
     require(exchangeProviders[index] == exchangeProvider, "index doesn't match provider");
->>>>>>> 0b21d4fd
     exchangeProviders[index] = exchangeProviders[exchangeProviders.length - 1];
     exchangeProviders.pop();
     delete isExchangeProvider[exchangeProvider];
