pragma solidity ^0.5.13;

import "openzeppelin-solidity/contracts/math/SafeMath.sol";
import "openzeppelin-solidity/contracts/ownership/Ownable.sol";
import "openzeppelin-solidity/contracts/token/ERC20/IERC20.sol";

import "./interfaces/IStableToken.sol";
import "./interfaces/ICeloToken.sol";
import "./common/interfaces/ICeloVersionedContract.sol";
import "./common/CalledByVm.sol";
import "./common/Initializable.sol";
import "./common/FixidityLib.sol";
import "./common/Freezable.sol";
import "./common/UsingRegistry.sol";
import "./common/UsingPrecompiles.sol";

/**
 * @title An ERC20 compliant token with adjustable supply.
 */
// solhint-disable-next-line max-line-length
contract StableToken is
  ICeloVersionedContract,
  Ownable,
  Initializable,
  UsingRegistry,
  UsingPrecompiles,
  Freezable,
  CalledByVm,
  IStableToken,
  IERC20,
  ICeloToken
{
  using FixidityLib for FixidityLib.Fraction;
  using SafeMath for uint256;

  event InflationFactorUpdated(uint256 factor, uint256 lastUpdated);

  event InflationParametersUpdated(uint256 rate, uint256 updatePeriod, uint256 lastUpdated);

  event Transfer(address indexed from, address indexed to, uint256 value);

  event TransferComment(string comment);

<<<<<<< HEAD
    bytes32 constant GRANDA_MENTO_REGISTRY_ID = keccak256(abi.encodePacked("GrandaMento"));
    bytes32 constant BROKER_REGISTRY_ID = keccak256(abi.encodePacked("Broker"));
=======
  // solhint-disable-next-line state-visibility
  bytes32 constant GRANDA_MENTO_REGISTRY_ID = keccak256(abi.encodePacked("GrandaMento"));
>>>>>>> 0b21d4fd

  string internal name_;
  string internal symbol_;
  uint8 internal decimals_;

  // Stored as units. Value can be found using unitsToValue().
  mapping(address => uint256) internal balances;
  uint256 internal totalSupply_;

  // Stored as values. Units can be found using valueToUnits().
  mapping(address => mapping(address => uint256)) internal allowed;

  // STABILITY FEE PARAMETERS

<<<<<<< HEAD
    // The `rate` is how much the `factor` is adjusted by per `updatePeriod`.
    // The `factor` describes units/value of StableToken, and is greater than or equal to 1.
    // The `updatePeriod` governs how often the `factor` is updated.
    // `factorLastUpdated` indicates when the inflation factor was last updated.
    struct InflationState {
        FixidityLib.Fraction rate;
        FixidityLib.Fraction factor;
        uint256 updatePeriod;
        uint256 factorLastUpdated;
    }

    InflationState inflationState;

    // The registry ID of the exchange contract with permission to mint and burn this token.
    // Unique per StableToken instance.
    bytes32 exchangeRegistryId;

    /**
     * @notice Recomputes and updates inflation factor if more than `updatePeriod`
     * has passed since last update.
     */
    modifier updateInflationFactor() {
        FixidityLib.Fraction memory updatedInflationFactor;
        uint256 lastUpdated;

        (updatedInflationFactor, lastUpdated) = getUpdatedInflationFactor();

        if (lastUpdated != inflationState.factorLastUpdated) {
            inflationState.factor = updatedInflationFactor;
            inflationState.factorLastUpdated = lastUpdated;
            emit InflationFactorUpdated(inflationState.factor.unwrap(), inflationState.factorLastUpdated);
        }
        _;
    }

    /**
     * @notice Returns the storage, major, minor, and patch version of the contract.
     * @return Storage version of the contract.
     * @return Major version of the contract.
     * @return Minor version of the contract.
     * @return Patch version of the contract.
     */
    function getVersionNumber()
        external
        pure
        returns (
            uint256,
            uint256,
            uint256,
            uint256
        )
    {
        return (1, 2, 0, 1);
    }

    /**
     * @notice Sets initialized == true on implementation contracts
     * @param test Set to true to skip implementation initialization
     */
    constructor(bool test) public Initializable(test) {}

    /**
     * @param _name The name of the stable token (English)
     * @param _symbol A short symbol identifying the token (e.g. "cUSD")
     * @param _decimals Tokens are divisible to this many decimal places.
     * @param registryAddress Address of the Registry contract.
     * @param inflationRate Weekly inflation rate.
     * @param inflationFactorUpdatePeriod How often the inflation factor is updated, in seconds.
     * @param initialBalanceAddresses Array of addresses with an initial balance.
     * @param initialBalanceValues Array of balance values corresponding to initialBalanceAddresses.
     * @param exchangeIdentifier String identifier of exchange in registry (for specific fiat pairs)
     */
    function initialize(
        string calldata _name,
        string calldata _symbol,
        uint8 _decimals,
        address registryAddress,
        uint256 inflationRate,
        uint256 inflationFactorUpdatePeriod,
        address[] calldata initialBalanceAddresses,
        uint256[] calldata initialBalanceValues,
        string calldata exchangeIdentifier
    ) external initializer {
        require(inflationRate != 0, "Must provide a non-zero inflation rate");
        require(inflationFactorUpdatePeriod > 0, "inflationFactorUpdatePeriod must be > 0");

        _transferOwnership(msg.sender);

        totalSupply_ = 0;
        name_ = _name;
        symbol_ = _symbol;
        decimals_ = _decimals;

        inflationState.rate = FixidityLib.wrap(inflationRate);
        inflationState.factor = FixidityLib.fixed1();
        inflationState.updatePeriod = inflationFactorUpdatePeriod;
        // solhint-disable-next-line not-rely-on-time
        inflationState.factorLastUpdated = now;

        require(initialBalanceAddresses.length == initialBalanceValues.length, "Array length mismatch");
        for (uint256 i = 0; i < initialBalanceAddresses.length; i = i.add(1)) {
            _mint(initialBalanceAddresses[i], initialBalanceValues[i]);
        }
        setRegistry(registryAddress);
        exchangeRegistryId = keccak256(abi.encodePacked(exchangeIdentifier));
    }

    /**
     * @notice Updates Inflation Parameters.
     * @param rate New rate.
     * @param updatePeriod How often inflationFactor is updated.
     */
    function setInflationParameters(uint256 rate, uint256 updatePeriod) external onlyOwner updateInflationFactor {
        require(rate != 0, "Must provide a non-zero inflation rate.");
        require(updatePeriod > 0, "updatePeriod must be > 0");
        inflationState.rate = FixidityLib.wrap(rate);
        inflationState.updatePeriod = updatePeriod;

        emit InflationParametersUpdated(
            rate,
            updatePeriod,
            // solhint-disable-next-line not-rely-on-time
            now
        );
    }

    /**
     * @notice Increase the allowance of another user.
     * @param spender The address which is being approved to spend StableToken.
     * @param value The increment of the amount of StableToken approved to the spender.
     * @return True if the transaction succeeds.
     */
    function increaseAllowance(address spender, uint256 value) external updateInflationFactor returns (bool) {
        require(spender != address(0), "reserved address 0x0 cannot have allowance");
        uint256 oldValue = allowed[msg.sender][spender];
        uint256 newValue = oldValue.add(value);
        allowed[msg.sender][spender] = newValue;
        emit Approval(msg.sender, spender, newValue);
        return true;
    }

    /**
     * @notice Decrease the allowance of another user.
     * @param spender The address which is being approved to spend StableToken.
     * @param value The decrement of the amount of StableToken approved to the spender.
     * @return True if the transaction succeeds.
     */
    function decreaseAllowance(address spender, uint256 value) external updateInflationFactor returns (bool) {
        uint256 oldValue = allowed[msg.sender][spender];
        uint256 newValue = oldValue.sub(value);
        allowed[msg.sender][spender] = newValue;
        emit Approval(msg.sender, spender, newValue);
        return true;
    }

    /**
     * @notice Approve a user to transfer StableToken on behalf of another user.
     * @param spender The address which is being approved to spend StableToken.
     * @param value The amount of StableToken approved to the spender.
     * @return True if the transaction succeeds.
     */
    function approve(address spender, uint256 value) external updateInflationFactor returns (bool) {
        require(spender != address(0), "reserved address 0x0 cannot have allowance");
        allowed[msg.sender][spender] = value;
        emit Approval(msg.sender, spender, value);
        return true;
    }

    /**
     * @notice Mints new StableToken and gives it to 'to'.
     * @param to The account for which to mint tokens.
     * @param value The amount of StableToken to mint.
     */
    function mint(address to, uint256 value) external updateInflationFactor returns (bool) {
        require(
            msg.sender == registry.getAddressForOrDie(getExchangeRegistryId()) ||
                msg.sender == registry.getAddressFor(VALIDATORS_REGISTRY_ID) ||
                msg.sender == registry.getAddressFor(GRANDA_MENTO_REGISTRY_ID)||
                msg.sender == registry.getAddressFor(BROKER_REGISTRY_ID),
            "Sender not authorized to mint"
        );
        return _mint(to, value);
    }

    /**
     * @notice Mints new StableToken and gives it to 'to'.
     * @param to The account for which to mint tokens.
     * @param value The amount of StableToken to mint.
     */
    function _mint(address to, uint256 value) private returns (bool) {
        require(to != address(0), "0 is a reserved address");
        if (value == 0) {
            return true;
        }

        uint256 units = _valueToUnits(inflationState.factor, value);
        totalSupply_ = totalSupply_.add(units);
        balances[to] = balances[to].add(units);
        emit Transfer(address(0), to, value);
        return true;
    }

    /**
     * @notice Transfer token for a specified address
     * @param to The address to transfer to.
     * @param value The amount to be transferred.
     * @param comment The transfer comment.
     * @return True if the transaction succeeds.
     */
    function transferWithComment(
        address to,
        uint256 value,
        string calldata comment
    ) external updateInflationFactor onlyWhenNotFrozen returns (bool) {
        bool succeeded = transfer(to, value);
        emit TransferComment(comment);
        return succeeded;
    }

    /**
     * @notice Burns StableToken from the balance of msg.sender.
     * @param value The amount of StableToken to burn.
     */
    function burn(uint256 value) external updateInflationFactor returns (bool) {
        require(
            msg.sender == registry.getAddressForOrDie(getExchangeRegistryId()) ||
                msg.sender == registry.getAddressFor(GRANDA_MENTO_REGISTRY_ID)||
                msg.sender == registry.getAddressFor(BROKER_REGISTRY_ID),
            "Sender not authorized to burn"
        );
        uint256 units = _valueToUnits(inflationState.factor, value);
        require(units <= balances[msg.sender], "value exceeded balance of sender");
        totalSupply_ = totalSupply_.sub(units);
        balances[msg.sender] = balances[msg.sender].sub(units);
        emit Transfer(msg.sender, address(0), units);
        return true;
    }

    /**
     * @notice Transfers StableToken from one address to another on behalf of a user.
     * @param from The address to transfer StableToken from.
     * @param to The address to transfer StableToken to.
     * @param value The amount of StableToken to transfer.
     * @return True if the transaction succeeds.
     */
    function transferFrom(
        address from,
        address to,
        uint256 value
    ) external updateInflationFactor onlyWhenNotFrozen returns (bool) {
        uint256 units = _valueToUnits(inflationState.factor, value);
        require(to != address(0), "transfer attempted to reserved address 0x0");
        require(units <= balances[from], "transfer value exceeded balance of sender");
        require(value <= allowed[from][msg.sender], "transfer value exceeded sender's allowance for recipient");

        balances[to] = balances[to].add(units);
        balances[from] = balances[from].sub(units);
        allowed[from][msg.sender] = allowed[from][msg.sender].sub(value);
        emit Transfer(from, to, value);
        return true;
    }

    /**
     * @return The name of the stable token.
     */
    function name() external view returns (string memory) {
        return name_;
    }

    /**
     * @return The symbol of the stable token.
     */
    function symbol() external view returns (string memory) {
        return symbol_;
    }

    /**
     * @return The number of decimal places to which StableToken is divisible.
     */
    function decimals() external view returns (uint8) {
        return decimals_;
    }

    /**
     * @notice Gets the amount of owner's StableToken allowed to be spent by spender.
     * @param accountOwner The owner of the StableToken.
     * @param spender The spender of the StableToken.
     * @return The amount of StableToken owner is allowing spender to spend.
     */
    function allowance(address accountOwner, address spender) external view returns (uint256) {
        return allowed[accountOwner][spender];
    }

    /**
     * @notice Gets the balance of the specified address using the presently stored inflation factor.
     * @param accountOwner The address to query the balance of.
     * @return The balance of the specified address.
     */
    function balanceOf(address accountOwner) external view returns (uint256) {
        return unitsToValue(balances[accountOwner]);
    }
=======
  // The `rate` is how much the `factor` is adjusted by per `updatePeriod`.
  // The `factor` describes units/value of StableToken, and is greater than or equal to 1.
  // The `updatePeriod` governs how often the `factor` is updated.
  // `factorLastUpdated` indicates when the inflation factor was last updated.
  struct InflationState {
    FixidityLib.Fraction rate;
    FixidityLib.Fraction factor;
    uint256 updatePeriod;
    uint256 factorLastUpdated;
  }
>>>>>>> 0b21d4fd

  // solhint-disable-next-line state-visibility
  InflationState inflationState;

  // The registry ID of the exchange contract with permission to mint and burn this token.
  // Unique per StableToken instance.
  // solhint-disable-next-line state-visibility
  bytes32 exchangeRegistryId;

  /**
   * @notice Recomputes and updates inflation factor if more than `updatePeriod`
   * has passed since last update.
   */
  modifier updateInflationFactor() {
    FixidityLib.Fraction memory updatedInflationFactor;
    uint256 lastUpdated;

    (updatedInflationFactor, lastUpdated) = getUpdatedInflationFactor();

    if (lastUpdated != inflationState.factorLastUpdated) {
      inflationState.factor = updatedInflationFactor;
      inflationState.factorLastUpdated = lastUpdated;
      emit InflationFactorUpdated(inflationState.factor.unwrap(), inflationState.factorLastUpdated);
    }
    _;
  }

  /**
   * @notice Returns the storage, major, minor, and patch version of the contract.
   * @return Storage version of the contract.
   * @return Major version of the contract.
   * @return Minor version of the contract.
   * @return Patch version of the contract.
   */
  function getVersionNumber()
    external
    pure
    returns (
      uint256,
      uint256,
      uint256,
      uint256
    )
  {
    return (1, 2, 0, 1);
  }

  /**
   * @notice Sets initialized == true on implementation contracts
   * @param test Set to true to skip implementation initialization
   */
  constructor(bool test) public Initializable(test) {}

  /**
   * @param _name The name of the stable token (English)
   * @param _symbol A short symbol identifying the token (e.g. "cUSD")
   * @param _decimals Tokens are divisible to this many decimal places.
   * @param registryAddress Address of the Registry contract.
   * @param inflationRate Weekly inflation rate.
   * @param inflationFactorUpdatePeriod How often the inflation factor is updated, in seconds.
   * @param initialBalanceAddresses Array of addresses with an initial balance.
   * @param initialBalanceValues Array of balance values corresponding to initialBalanceAddresses.
   * @param exchangeIdentifier String identifier of exchange in registry (for specific fiat pairs)
   */
  function initialize(
    string calldata _name,
    string calldata _symbol,
    uint8 _decimals,
    address registryAddress,
    uint256 inflationRate,
    uint256 inflationFactorUpdatePeriod,
    address[] calldata initialBalanceAddresses,
    uint256[] calldata initialBalanceValues,
    string calldata exchangeIdentifier
  ) external initializer {
    require(inflationRate != 0, "Must provide a non-zero inflation rate");
    require(inflationFactorUpdatePeriod > 0, "inflationFactorUpdatePeriod must be > 0");

    _transferOwnership(msg.sender);

    totalSupply_ = 0;
    name_ = _name;
    symbol_ = _symbol;
    decimals_ = _decimals;

    inflationState.rate = FixidityLib.wrap(inflationRate);
    inflationState.factor = FixidityLib.fixed1();
    inflationState.updatePeriod = inflationFactorUpdatePeriod;
    // solhint-disable-next-line not-rely-on-time
    inflationState.factorLastUpdated = now;

    require(initialBalanceAddresses.length == initialBalanceValues.length, "Array length mismatch");
    for (uint256 i = 0; i < initialBalanceAddresses.length; i = i.add(1)) {
      _mint(initialBalanceAddresses[i], initialBalanceValues[i]);
    }
    setRegistry(registryAddress);
    exchangeRegistryId = keccak256(abi.encodePacked(exchangeIdentifier));
  }

  /**
   * @notice Updates Inflation Parameters.
   * @param rate New rate.
   * @param updatePeriod How often inflationFactor is updated.
   */
  function setInflationParameters(uint256 rate, uint256 updatePeriod) external onlyOwner updateInflationFactor {
    require(rate != 0, "Must provide a non-zero inflation rate.");
    require(updatePeriod > 0, "updatePeriod must be > 0");
    inflationState.rate = FixidityLib.wrap(rate);
    inflationState.updatePeriod = updatePeriod;

    emit InflationParametersUpdated(
      rate,
      updatePeriod,
      // solhint-disable-next-line not-rely-on-time
      now
    );
  }

  /**
   * @notice Increase the allowance of another user.
   * @param spender The address which is being approved to spend StableToken.
   * @param value The increment of the amount of StableToken approved to the spender.
   * @return True if the transaction succeeds.
   */
  function increaseAllowance(address spender, uint256 value) external updateInflationFactor returns (bool) {
    require(spender != address(0), "reserved address 0x0 cannot have allowance");
    uint256 oldValue = allowed[msg.sender][spender];
    uint256 newValue = oldValue.add(value);
    allowed[msg.sender][spender] = newValue;
    emit Approval(msg.sender, spender, newValue);
    return true;
  }

  /**
   * @notice Decrease the allowance of another user.
   * @param spender The address which is being approved to spend StableToken.
   * @param value The decrement of the amount of StableToken approved to the spender.
   * @return True if the transaction succeeds.
   */
  function decreaseAllowance(address spender, uint256 value) external updateInflationFactor returns (bool) {
    uint256 oldValue = allowed[msg.sender][spender];
    uint256 newValue = oldValue.sub(value);
    allowed[msg.sender][spender] = newValue;
    emit Approval(msg.sender, spender, newValue);
    return true;
  }

  /**
   * @notice Approve a user to transfer StableToken on behalf of another user.
   * @param spender The address which is being approved to spend StableToken.
   * @param value The amount of StableToken approved to the spender.
   * @return True if the transaction succeeds.
   */
  function approve(address spender, uint256 value) external updateInflationFactor returns (bool) {
    require(spender != address(0), "reserved address 0x0 cannot have allowance");
    allowed[msg.sender][spender] = value;
    emit Approval(msg.sender, spender, value);
    return true;
  }

  /**
   * @notice Mints new StableToken and gives it to 'to'.
   * @param to The account for which to mint tokens.
   * @param value The amount of StableToken to mint.
   */
  function mint(address to, uint256 value) external updateInflationFactor returns (bool) {
    require(
      msg.sender == registry.getAddressForOrDie(getExchangeRegistryId()) ||
        msg.sender == registry.getAddressFor(VALIDATORS_REGISTRY_ID) ||
        msg.sender == registry.getAddressFor(GRANDA_MENTO_REGISTRY_ID),
      "Sender not authorized to mint"
    );
    return _mint(to, value);
  }

  /**
   * @notice Mints new StableToken and gives it to 'to'.
   * @param to The account for which to mint tokens.
   * @param value The amount of StableToken to mint.
   */
  function _mint(address to, uint256 value) private returns (bool) {
    require(to != address(0), "0 is a reserved address");
    if (value == 0) {
      return true;
    }

    uint256 units = _valueToUnits(inflationState.factor, value);
    totalSupply_ = totalSupply_.add(units);
    balances[to] = balances[to].add(units);
    emit Transfer(address(0), to, value);
    return true;
  }

  /**
   * @notice Transfer token for a specified address
   * @param to The address to transfer to.
   * @param value The amount to be transferred.
   * @param comment The transfer comment.
   * @return True if the transaction succeeds.
   */
  function transferWithComment(
    address to,
    uint256 value,
    string calldata comment
  ) external updateInflationFactor onlyWhenNotFrozen returns (bool) {
    bool succeeded = transfer(to, value);
    emit TransferComment(comment);
    return succeeded;
  }

  /**
   * @notice Burns StableToken from the balance of msg.sender.
   * @param value The amount of StableToken to burn.
   */
  function burn(uint256 value) external updateInflationFactor returns (bool) {
    require(
      msg.sender == registry.getAddressForOrDie(getExchangeRegistryId()) ||
        msg.sender == registry.getAddressFor(GRANDA_MENTO_REGISTRY_ID),
      "Sender not authorized to burn"
    );
    uint256 units = _valueToUnits(inflationState.factor, value);
    require(units <= balances[msg.sender], "value exceeded balance of sender");
    totalSupply_ = totalSupply_.sub(units);
    balances[msg.sender] = balances[msg.sender].sub(units);
    emit Transfer(msg.sender, address(0), units);
    return true;
  }

  /**
   * @notice Transfers StableToken from one address to another on behalf of a user.
   * @param from The address to transfer StableToken from.
   * @param to The address to transfer StableToken to.
   * @param value The amount of StableToken to transfer.
   * @return True if the transaction succeeds.
   */
  function transferFrom(
    address from,
    address to,
    uint256 value
  ) external updateInflationFactor onlyWhenNotFrozen returns (bool) {
    uint256 units = _valueToUnits(inflationState.factor, value);
    require(to != address(0), "transfer attempted to reserved address 0x0");
    require(units <= balances[from], "transfer value exceeded balance of sender");
    require(value <= allowed[from][msg.sender], "transfer value exceeded sender's allowance for recipient");

    balances[to] = balances[to].add(units);
    balances[from] = balances[from].sub(units);
    allowed[from][msg.sender] = allowed[from][msg.sender].sub(value);
    emit Transfer(from, to, value);
    return true;
  }

  /**
   * @return The name of the stable token.
   */
  function name() external view returns (string memory) {
    return name_;
  }

  /**
   * @return The symbol of the stable token.
   */
  function symbol() external view returns (string memory) {
    return symbol_;
  }

  /**
   * @return The number of decimal places to which StableToken is divisible.
   */
  function decimals() external view returns (uint8) {
    return decimals_;
  }

  /**
   * @notice Gets the amount of owner's StableToken allowed to be spent by spender.
   * @param accountOwner The owner of the StableToken.
   * @param spender The spender of the StableToken.
   * @return The amount of StableToken owner is allowing spender to spend.
   */
  function allowance(address accountOwner, address spender) external view returns (uint256) {
    return allowed[accountOwner][spender];
  }

  /**
   * @notice Gets the balance of the specified address using the presently stored inflation factor.
   * @param accountOwner The address to query the balance of.
   * @return The balance of the specified address.
   */
  function balanceOf(address accountOwner) external view returns (uint256) {
    return unitsToValue(balances[accountOwner]);
  }

  /**
   * @return The total value of StableToken in existence
   * @dev Though totalSupply_ is stored in units, this returns value.
   */
  function totalSupply() external view returns (uint256) {
    return unitsToValue(totalSupply_);
  }

  /**
   * @notice gets inflation parameters.
   * @return rate
   * @return factor
   * @return updatePeriod
   * @return factorLastUpdated
   */
  function getInflationParameters()
    external
    view
    returns (
      uint256,
      uint256,
      uint256,
      uint256
    )
  {
    return (
      inflationState.rate.unwrap(),
      inflationState.factor.unwrap(),
      inflationState.updatePeriod,
      inflationState.factorLastUpdated
    );
  }

  /**
   * @notice Returns the units for a given value given the current inflation factor.
   * @param value The value to convert to units.
   * @return The units corresponding to `value` given the current inflation factor.
   * @dev We don't compute the updated inflationFactor here because
   * we assume any function calling this will have updated the inflation factor.
   */
  function valueToUnits(uint256 value) external view returns (uint256) {
    FixidityLib.Fraction memory updatedInflationFactor;

    (updatedInflationFactor, ) = getUpdatedInflationFactor();
    return _valueToUnits(updatedInflationFactor, value);
  }

  /**
   * @notice Returns the exchange id in the registry of the corresponding fiat pair exchange.
   * @dev When this storage is uninitialized, it falls back to the default EXCHANGE_REGISTRY_ID.
   * exchangeRegistryId was introduced after the initial release of cUSD's StableToken,
   * so exchangeRegistryId will be uninitialized for that contract. If cUSD's StableToken
   * exchangeRegistryId were to be correctly initialized, this function could be deprecated
   * in favor of using exchangeRegistryId directly.
   * @return Registry id for the corresponding exchange.
   */
  function getExchangeRegistryId() public view returns (bytes32) {
    if (exchangeRegistryId == bytes32(0)) {
      return EXCHANGE_REGISTRY_ID;
    } else {
      return exchangeRegistryId;
    }
  }

  /**
   * @notice Returns the value of a given number of units given the current inflation factor.
   * @param units The units to convert to value.
   * @return The value corresponding to `units` given the current inflation factor.
   */
  function unitsToValue(uint256 units) public view returns (uint256) {
    FixidityLib.Fraction memory updatedInflationFactor;

    (updatedInflationFactor, ) = getUpdatedInflationFactor();

    // We're ok using FixidityLib.divide here because updatedInflationFactor is
    // not going to surpass maxFixedDivisor any time soon.
    // Quick upper-bound estimation: if annual inflation were 5% (an order of
    // magnitude more than the initial proposal of 0.5%), in 500 years, the
    // inflation factor would be on the order of 10**10, which is still a safe
    // divisor.
    return FixidityLib.newFixed(units).divide(updatedInflationFactor).fromFixed();
  }

  /**
   * @notice Returns the units for a given value given the current inflation factor.
   * @param inflationFactor The current inflation factor.
   * @param value The value to convert to units.
   * @return The units corresponding to `value` given the current inflation factor.
   * @dev We assume any function calling this will have updated the inflation factor.
   */
  function _valueToUnits(FixidityLib.Fraction memory inflationFactor, uint256 value) private pure returns (uint256) {
    return inflationFactor.multiply(FixidityLib.newFixed(value)).fromFixed();
  }

  /**
   * @notice Computes the up-to-date inflation factor.
   * @return Current inflation factor.
   * @return Last time when the returned inflation factor was updated.
   */
  function getUpdatedInflationFactor() private view returns (FixidityLib.Fraction memory, uint256) {
    /* solhint-disable not-rely-on-time */
    if (now < inflationState.factorLastUpdated.add(inflationState.updatePeriod)) {
      return (inflationState.factor, inflationState.factorLastUpdated);
    }

    uint256 numerator;
    uint256 denominator;

    // TODO: handle retroactive updates given decreases to updatePeriod
    uint256 timesToApplyInflation = now.sub(inflationState.factorLastUpdated).div(inflationState.updatePeriod);

    (numerator, denominator) = fractionMulExp(
      inflationState.factor.unwrap(),
      FixidityLib.fixed1().unwrap(),
      inflationState.rate.unwrap(),
      FixidityLib.fixed1().unwrap(),
      timesToApplyInflation,
      decimals_
    );

    // This should never happen. If something went wrong updating the
    // inflation factor, keep the previous factor
    if (numerator == 0 || denominator == 0) {
      return (inflationState.factor, inflationState.factorLastUpdated);
    }

    FixidityLib.Fraction memory currentInflationFactor = FixidityLib.wrap(numerator).divide(
      FixidityLib.wrap(denominator)
    );
    uint256 lastUpdated = inflationState.factorLastUpdated.add(inflationState.updatePeriod.mul(timesToApplyInflation));

    return (currentInflationFactor, lastUpdated);
    /* solhint-enable not-rely-on-time */
  }

  /**
   * @notice Transfers `value` from `msg.sender` to `to`
   * @param to The address to transfer to.
   * @param value The amount to be transferred.
   */
  // solhint-disable-next-line no-simple-event-func-name
  function transfer(address to, uint256 value) public updateInflationFactor onlyWhenNotFrozen returns (bool) {
    return _transfer(to, value);
  }

  /**
   * @notice Transfers StableToken from one address to another
   * @param to The address to transfer StableToken to.
   * @param value The amount of StableToken to be transferred.
   */
  function _transfer(address to, uint256 value) internal returns (bool) {
    require(to != address(0), "transfer attempted to reserved address 0x0");
    uint256 units = _valueToUnits(inflationState.factor, value);
    require(balances[msg.sender] >= units, "transfer value exceeded balance of sender");
    balances[msg.sender] = balances[msg.sender].sub(units);
    balances[to] = balances[to].add(units);
    emit Transfer(msg.sender, to, value);
    return true;
  }

  /**
   * @notice Reserve balance for making payments for gas in this StableToken currency.
   * @param from The account to reserve balance from
   * @param value The amount of balance to reserve
   * @dev Note that this function is called by the protocol when paying for tx fees in this
   * currency. After the tx is executed, gas is refunded to the sender and credited to the
   * various tx fee recipients via a call to `creditGasFees`. Note too that the events emitted
   * by `creditGasFees` reflect the *net* gas fee payments for the transaction.
   */
  function debitGasFees(address from, uint256 value) external onlyVm onlyWhenNotFrozen updateInflationFactor {
    uint256 units = _valueToUnits(inflationState.factor, value);
    balances[from] = balances[from].sub(units);
    totalSupply_ = totalSupply_.sub(units);
  }

  /**
   * @notice Alternative function to credit balance after making payments
   * for gas in this StableToken currency.
   * @param from The account to debit balance from
   * @param feeRecipient Coinbase address
   * @param gatewayFeeRecipient Gateway address
   * @param communityFund Community fund address
   * @param tipTxFee Coinbase fee
   * @param baseTxFee Community fund fee
   * @param gatewayFee Gateway fee
   * @dev Note that this function is called by the protocol when paying for tx fees in this
   * currency. Before the tx is executed, gas is debited from the sender via a call to
   * `debitGasFees`. Note too that the events emitted by `creditGasFees` reflect the *net* gas fee
   * payments for the transaction.
   */
  function creditGasFees(
    address from,
    address feeRecipient,
    address gatewayFeeRecipient,
    address communityFund,
    uint256 refund,
    uint256 tipTxFee,
    uint256 gatewayFee,
    uint256 baseTxFee
  ) external onlyVm onlyWhenNotFrozen {
    uint256 units = _valueToUnits(inflationState.factor, refund);
    balances[from] = balances[from].add(units);

    units = units.add(_creditGas(from, communityFund, baseTxFee));
    units = units.add(_creditGas(from, feeRecipient, tipTxFee));
    units = units.add(_creditGas(from, gatewayFeeRecipient, gatewayFee));
    totalSupply_ = totalSupply_.add(units);
  }

  function _creditGas(
    address from,
    address to,
    uint256 value
  ) internal returns (uint256) {
    if (to == address(0)) {
      return 0;
    }
    uint256 units = _valueToUnits(inflationState.factor, value);
    balances[to] = balances[to].add(units);
    emit Transfer(from, to, value);
    return units;
  }
}<|MERGE_RESOLUTION|>--- conflicted
+++ resolved
@@ -41,13 +41,8 @@
 
   event TransferComment(string comment);
 
-<<<<<<< HEAD
     bytes32 constant GRANDA_MENTO_REGISTRY_ID = keccak256(abi.encodePacked("GrandaMento"));
     bytes32 constant BROKER_REGISTRY_ID = keccak256(abi.encodePacked("Broker"));
-=======
-  // solhint-disable-next-line state-visibility
-  bytes32 constant GRANDA_MENTO_REGISTRY_ID = keccak256(abi.encodePacked("GrandaMento"));
->>>>>>> 0b21d4fd
 
   string internal name_;
   string internal symbol_;
@@ -62,174 +57,175 @@
 
   // STABILITY FEE PARAMETERS
 
-<<<<<<< HEAD
-    // The `rate` is how much the `factor` is adjusted by per `updatePeriod`.
-    // The `factor` describes units/value of StableToken, and is greater than or equal to 1.
-    // The `updatePeriod` governs how often the `factor` is updated.
-    // `factorLastUpdated` indicates when the inflation factor was last updated.
-    struct InflationState {
-        FixidityLib.Fraction rate;
-        FixidityLib.Fraction factor;
-        uint256 updatePeriod;
-        uint256 factorLastUpdated;
-    }
-
-    InflationState inflationState;
-
-    // The registry ID of the exchange contract with permission to mint and burn this token.
-    // Unique per StableToken instance.
-    bytes32 exchangeRegistryId;
-
-    /**
-     * @notice Recomputes and updates inflation factor if more than `updatePeriod`
-     * has passed since last update.
-     */
-    modifier updateInflationFactor() {
-        FixidityLib.Fraction memory updatedInflationFactor;
-        uint256 lastUpdated;
-
-        (updatedInflationFactor, lastUpdated) = getUpdatedInflationFactor();
-
-        if (lastUpdated != inflationState.factorLastUpdated) {
-            inflationState.factor = updatedInflationFactor;
-            inflationState.factorLastUpdated = lastUpdated;
-            emit InflationFactorUpdated(inflationState.factor.unwrap(), inflationState.factorLastUpdated);
-        }
-        _;
-    }
-
-    /**
-     * @notice Returns the storage, major, minor, and patch version of the contract.
-     * @return Storage version of the contract.
-     * @return Major version of the contract.
-     * @return Minor version of the contract.
-     * @return Patch version of the contract.
-     */
-    function getVersionNumber()
-        external
-        pure
-        returns (
-            uint256,
-            uint256,
-            uint256,
-            uint256
-        )
-    {
-        return (1, 2, 0, 1);
-    }
-
-    /**
-     * @notice Sets initialized == true on implementation contracts
-     * @param test Set to true to skip implementation initialization
-     */
-    constructor(bool test) public Initializable(test) {}
-
-    /**
-     * @param _name The name of the stable token (English)
-     * @param _symbol A short symbol identifying the token (e.g. "cUSD")
-     * @param _decimals Tokens are divisible to this many decimal places.
-     * @param registryAddress Address of the Registry contract.
-     * @param inflationRate Weekly inflation rate.
-     * @param inflationFactorUpdatePeriod How often the inflation factor is updated, in seconds.
-     * @param initialBalanceAddresses Array of addresses with an initial balance.
-     * @param initialBalanceValues Array of balance values corresponding to initialBalanceAddresses.
-     * @param exchangeIdentifier String identifier of exchange in registry (for specific fiat pairs)
-     */
-    function initialize(
-        string calldata _name,
-        string calldata _symbol,
-        uint8 _decimals,
-        address registryAddress,
-        uint256 inflationRate,
-        uint256 inflationFactorUpdatePeriod,
-        address[] calldata initialBalanceAddresses,
-        uint256[] calldata initialBalanceValues,
-        string calldata exchangeIdentifier
-    ) external initializer {
-        require(inflationRate != 0, "Must provide a non-zero inflation rate");
-        require(inflationFactorUpdatePeriod > 0, "inflationFactorUpdatePeriod must be > 0");
-
-        _transferOwnership(msg.sender);
-
-        totalSupply_ = 0;
-        name_ = _name;
-        symbol_ = _symbol;
-        decimals_ = _decimals;
-
-        inflationState.rate = FixidityLib.wrap(inflationRate);
-        inflationState.factor = FixidityLib.fixed1();
-        inflationState.updatePeriod = inflationFactorUpdatePeriod;
-        // solhint-disable-next-line not-rely-on-time
-        inflationState.factorLastUpdated = now;
-
-        require(initialBalanceAddresses.length == initialBalanceValues.length, "Array length mismatch");
-        for (uint256 i = 0; i < initialBalanceAddresses.length; i = i.add(1)) {
-            _mint(initialBalanceAddresses[i], initialBalanceValues[i]);
-        }
-        setRegistry(registryAddress);
-        exchangeRegistryId = keccak256(abi.encodePacked(exchangeIdentifier));
-    }
-
-    /**
-     * @notice Updates Inflation Parameters.
-     * @param rate New rate.
-     * @param updatePeriod How often inflationFactor is updated.
-     */
-    function setInflationParameters(uint256 rate, uint256 updatePeriod) external onlyOwner updateInflationFactor {
-        require(rate != 0, "Must provide a non-zero inflation rate.");
-        require(updatePeriod > 0, "updatePeriod must be > 0");
-        inflationState.rate = FixidityLib.wrap(rate);
-        inflationState.updatePeriod = updatePeriod;
-
-        emit InflationParametersUpdated(
-            rate,
-            updatePeriod,
-            // solhint-disable-next-line not-rely-on-time
-            now
-        );
-    }
-
-    /**
-     * @notice Increase the allowance of another user.
-     * @param spender The address which is being approved to spend StableToken.
-     * @param value The increment of the amount of StableToken approved to the spender.
-     * @return True if the transaction succeeds.
-     */
-    function increaseAllowance(address spender, uint256 value) external updateInflationFactor returns (bool) {
-        require(spender != address(0), "reserved address 0x0 cannot have allowance");
-        uint256 oldValue = allowed[msg.sender][spender];
-        uint256 newValue = oldValue.add(value);
-        allowed[msg.sender][spender] = newValue;
-        emit Approval(msg.sender, spender, newValue);
-        return true;
-    }
-
-    /**
-     * @notice Decrease the allowance of another user.
-     * @param spender The address which is being approved to spend StableToken.
-     * @param value The decrement of the amount of StableToken approved to the spender.
-     * @return True if the transaction succeeds.
-     */
-    function decreaseAllowance(address spender, uint256 value) external updateInflationFactor returns (bool) {
-        uint256 oldValue = allowed[msg.sender][spender];
-        uint256 newValue = oldValue.sub(value);
-        allowed[msg.sender][spender] = newValue;
-        emit Approval(msg.sender, spender, newValue);
-        return true;
-    }
-
-    /**
-     * @notice Approve a user to transfer StableToken on behalf of another user.
-     * @param spender The address which is being approved to spend StableToken.
-     * @param value The amount of StableToken approved to the spender.
-     * @return True if the transaction succeeds.
-     */
-    function approve(address spender, uint256 value) external updateInflationFactor returns (bool) {
-        require(spender != address(0), "reserved address 0x0 cannot have allowance");
-        allowed[msg.sender][spender] = value;
-        emit Approval(msg.sender, spender, value);
-        return true;
-    }
+  // The `rate` is how much the `factor` is adjusted by per `updatePeriod`.
+  // The `factor` describes units/value of StableToken, and is greater than or equal to 1.
+  // The `updatePeriod` governs how often the `factor` is updated.
+  // `factorLastUpdated` indicates when the inflation factor was last updated.
+  struct InflationState {
+    FixidityLib.Fraction rate;
+    FixidityLib.Fraction factor;
+    uint256 updatePeriod;
+    uint256 factorLastUpdated;
+  }
+
+  // solhint-disable-next-line state-visibility
+  InflationState inflationState;
+
+  // The registry ID of the exchange contract with permission to mint and burn this token.
+  // Unique per StableToken instance.
+  // solhint-disable-next-line state-visibility
+  bytes32 exchangeRegistryId;
+
+  /**
+   * @notice Recomputes and updates inflation factor if more than `updatePeriod`
+   * has passed since last update.
+   */
+  modifier updateInflationFactor() {
+    FixidityLib.Fraction memory updatedInflationFactor;
+    uint256 lastUpdated;
+
+    (updatedInflationFactor, lastUpdated) = getUpdatedInflationFactor();
+
+    if (lastUpdated != inflationState.factorLastUpdated) {
+      inflationState.factor = updatedInflationFactor;
+      inflationState.factorLastUpdated = lastUpdated;
+      emit InflationFactorUpdated(inflationState.factor.unwrap(), inflationState.factorLastUpdated);
+    }
+    _;
+  }
+
+  /**
+   * @notice Returns the storage, major, minor, and patch version of the contract.
+   * @return Storage version of the contract.
+   * @return Major version of the contract.
+   * @return Minor version of the contract.
+   * @return Patch version of the contract.
+   */
+  function getVersionNumber()
+    external
+    pure
+    returns (
+      uint256,
+      uint256,
+      uint256,
+      uint256
+    )
+  {
+    return (1, 2, 0, 1);
+  }
+
+  /**
+   * @notice Sets initialized == true on implementation contracts
+   * @param test Set to true to skip implementation initialization
+   */
+  constructor(bool test) public Initializable(test) {}
+
+  /**
+   * @param _name The name of the stable token (English)
+   * @param _symbol A short symbol identifying the token (e.g. "cUSD")
+   * @param _decimals Tokens are divisible to this many decimal places.
+   * @param registryAddress Address of the Registry contract.
+   * @param inflationRate Weekly inflation rate.
+   * @param inflationFactorUpdatePeriod How often the inflation factor is updated, in seconds.
+   * @param initialBalanceAddresses Array of addresses with an initial balance.
+   * @param initialBalanceValues Array of balance values corresponding to initialBalanceAddresses.
+   * @param exchangeIdentifier String identifier of exchange in registry (for specific fiat pairs)
+   */
+  function initialize(
+    string calldata _name,
+    string calldata _symbol,
+    uint8 _decimals,
+    address registryAddress,
+    uint256 inflationRate,
+    uint256 inflationFactorUpdatePeriod,
+    address[] calldata initialBalanceAddresses,
+    uint256[] calldata initialBalanceValues,
+    string calldata exchangeIdentifier
+  ) external initializer {
+    require(inflationRate != 0, "Must provide a non-zero inflation rate");
+    require(inflationFactorUpdatePeriod > 0, "inflationFactorUpdatePeriod must be > 0");
+
+    _transferOwnership(msg.sender);
+
+    totalSupply_ = 0;
+    name_ = _name;
+    symbol_ = _symbol;
+    decimals_ = _decimals;
+
+    inflationState.rate = FixidityLib.wrap(inflationRate);
+    inflationState.factor = FixidityLib.fixed1();
+    inflationState.updatePeriod = inflationFactorUpdatePeriod;
+    // solhint-disable-next-line not-rely-on-time
+    inflationState.factorLastUpdated = now;
+
+    require(initialBalanceAddresses.length == initialBalanceValues.length, "Array length mismatch");
+    for (uint256 i = 0; i < initialBalanceAddresses.length; i = i.add(1)) {
+      _mint(initialBalanceAddresses[i], initialBalanceValues[i]);
+    }
+    setRegistry(registryAddress);
+    exchangeRegistryId = keccak256(abi.encodePacked(exchangeIdentifier));
+  }
+
+  /**
+   * @notice Updates Inflation Parameters.
+   * @param rate New rate.
+   * @param updatePeriod How often inflationFactor is updated.
+   */
+  function setInflationParameters(uint256 rate, uint256 updatePeriod) external onlyOwner updateInflationFactor {
+    require(rate != 0, "Must provide a non-zero inflation rate.");
+    require(updatePeriod > 0, "updatePeriod must be > 0");
+    inflationState.rate = FixidityLib.wrap(rate);
+    inflationState.updatePeriod = updatePeriod;
+
+    emit InflationParametersUpdated(
+      rate,
+      updatePeriod,
+      // solhint-disable-next-line not-rely-on-time
+      now
+    );
+  }
+
+  /**
+   * @notice Increase the allowance of another user.
+   * @param spender The address which is being approved to spend StableToken.
+   * @param value The increment of the amount of StableToken approved to the spender.
+   * @return True if the transaction succeeds.
+   */
+  function increaseAllowance(address spender, uint256 value) external updateInflationFactor returns (bool) {
+    require(spender != address(0), "reserved address 0x0 cannot have allowance");
+    uint256 oldValue = allowed[msg.sender][spender];
+    uint256 newValue = oldValue.add(value);
+    allowed[msg.sender][spender] = newValue;
+    emit Approval(msg.sender, spender, newValue);
+    return true;
+  }
+
+  /**
+   * @notice Decrease the allowance of another user.
+   * @param spender The address which is being approved to spend StableToken.
+   * @param value The decrement of the amount of StableToken approved to the spender.
+   * @return True if the transaction succeeds.
+   */
+  function decreaseAllowance(address spender, uint256 value) external updateInflationFactor returns (bool) {
+    uint256 oldValue = allowed[msg.sender][spender];
+    uint256 newValue = oldValue.sub(value);
+    allowed[msg.sender][spender] = newValue;
+    emit Approval(msg.sender, spender, newValue);
+    return true;
+  }
+
+  /**
+   * @notice Approve a user to transfer StableToken on behalf of another user.
+   * @param spender The address which is being approved to spend StableToken.
+   * @param value The amount of StableToken approved to the spender.
+   * @return True if the transaction succeeds.
+   */
+  function approve(address spender, uint256 value) external updateInflationFactor returns (bool) {
+    require(spender != address(0), "reserved address 0x0 cannot have allowance");
+    allowed[msg.sender][spender] = value;
+    emit Approval(msg.sender, spender, value);
+    return true;
+  }
 
     /**
      * @notice Mints new StableToken and gives it to 'to'.
@@ -247,40 +243,40 @@
         return _mint(to, value);
     }
 
-    /**
-     * @notice Mints new StableToken and gives it to 'to'.
-     * @param to The account for which to mint tokens.
-     * @param value The amount of StableToken to mint.
-     */
-    function _mint(address to, uint256 value) private returns (bool) {
-        require(to != address(0), "0 is a reserved address");
-        if (value == 0) {
-            return true;
-        }
-
-        uint256 units = _valueToUnits(inflationState.factor, value);
-        totalSupply_ = totalSupply_.add(units);
-        balances[to] = balances[to].add(units);
-        emit Transfer(address(0), to, value);
-        return true;
-    }
-
-    /**
-     * @notice Transfer token for a specified address
-     * @param to The address to transfer to.
-     * @param value The amount to be transferred.
-     * @param comment The transfer comment.
-     * @return True if the transaction succeeds.
-     */
-    function transferWithComment(
-        address to,
-        uint256 value,
-        string calldata comment
-    ) external updateInflationFactor onlyWhenNotFrozen returns (bool) {
-        bool succeeded = transfer(to, value);
-        emit TransferComment(comment);
-        return succeeded;
-    }
+  /**
+   * @notice Mints new StableToken and gives it to 'to'.
+   * @param to The account for which to mint tokens.
+   * @param value The amount of StableToken to mint.
+   */
+  function _mint(address to, uint256 value) private returns (bool) {
+    require(to != address(0), "0 is a reserved address");
+    if (value == 0) {
+      return true;
+    }
+
+    uint256 units = _valueToUnits(inflationState.factor, value);
+    totalSupply_ = totalSupply_.add(units);
+    balances[to] = balances[to].add(units);
+    emit Transfer(address(0), to, value);
+    return true;
+  }
+
+  /**
+   * @notice Transfer token for a specified address
+   * @param to The address to transfer to.
+   * @param value The amount to be transferred.
+   * @param comment The transfer comment.
+   * @return True if the transaction succeeds.
+   */
+  function transferWithComment(
+    address to,
+    uint256 value,
+    string calldata comment
+  ) external updateInflationFactor onlyWhenNotFrozen returns (bool) {
+    bool succeeded = transfer(to, value);
+    emit TransferComment(comment);
+    return succeeded;
+  }
 
     /**
      * @notice Burns StableToken from the balance of msg.sender.
@@ -301,309 +297,6 @@
         return true;
     }
 
-    /**
-     * @notice Transfers StableToken from one address to another on behalf of a user.
-     * @param from The address to transfer StableToken from.
-     * @param to The address to transfer StableToken to.
-     * @param value The amount of StableToken to transfer.
-     * @return True if the transaction succeeds.
-     */
-    function transferFrom(
-        address from,
-        address to,
-        uint256 value
-    ) external updateInflationFactor onlyWhenNotFrozen returns (bool) {
-        uint256 units = _valueToUnits(inflationState.factor, value);
-        require(to != address(0), "transfer attempted to reserved address 0x0");
-        require(units <= balances[from], "transfer value exceeded balance of sender");
-        require(value <= allowed[from][msg.sender], "transfer value exceeded sender's allowance for recipient");
-
-        balances[to] = balances[to].add(units);
-        balances[from] = balances[from].sub(units);
-        allowed[from][msg.sender] = allowed[from][msg.sender].sub(value);
-        emit Transfer(from, to, value);
-        return true;
-    }
-
-    /**
-     * @return The name of the stable token.
-     */
-    function name() external view returns (string memory) {
-        return name_;
-    }
-
-    /**
-     * @return The symbol of the stable token.
-     */
-    function symbol() external view returns (string memory) {
-        return symbol_;
-    }
-
-    /**
-     * @return The number of decimal places to which StableToken is divisible.
-     */
-    function decimals() external view returns (uint8) {
-        return decimals_;
-    }
-
-    /**
-     * @notice Gets the amount of owner's StableToken allowed to be spent by spender.
-     * @param accountOwner The owner of the StableToken.
-     * @param spender The spender of the StableToken.
-     * @return The amount of StableToken owner is allowing spender to spend.
-     */
-    function allowance(address accountOwner, address spender) external view returns (uint256) {
-        return allowed[accountOwner][spender];
-    }
-
-    /**
-     * @notice Gets the balance of the specified address using the presently stored inflation factor.
-     * @param accountOwner The address to query the balance of.
-     * @return The balance of the specified address.
-     */
-    function balanceOf(address accountOwner) external view returns (uint256) {
-        return unitsToValue(balances[accountOwner]);
-    }
-=======
-  // The `rate` is how much the `factor` is adjusted by per `updatePeriod`.
-  // The `factor` describes units/value of StableToken, and is greater than or equal to 1.
-  // The `updatePeriod` governs how often the `factor` is updated.
-  // `factorLastUpdated` indicates when the inflation factor was last updated.
-  struct InflationState {
-    FixidityLib.Fraction rate;
-    FixidityLib.Fraction factor;
-    uint256 updatePeriod;
-    uint256 factorLastUpdated;
-  }
->>>>>>> 0b21d4fd
-
-  // solhint-disable-next-line state-visibility
-  InflationState inflationState;
-
-  // The registry ID of the exchange contract with permission to mint and burn this token.
-  // Unique per StableToken instance.
-  // solhint-disable-next-line state-visibility
-  bytes32 exchangeRegistryId;
-
-  /**
-   * @notice Recomputes and updates inflation factor if more than `updatePeriod`
-   * has passed since last update.
-   */
-  modifier updateInflationFactor() {
-    FixidityLib.Fraction memory updatedInflationFactor;
-    uint256 lastUpdated;
-
-    (updatedInflationFactor, lastUpdated) = getUpdatedInflationFactor();
-
-    if (lastUpdated != inflationState.factorLastUpdated) {
-      inflationState.factor = updatedInflationFactor;
-      inflationState.factorLastUpdated = lastUpdated;
-      emit InflationFactorUpdated(inflationState.factor.unwrap(), inflationState.factorLastUpdated);
-    }
-    _;
-  }
-
-  /**
-   * @notice Returns the storage, major, minor, and patch version of the contract.
-   * @return Storage version of the contract.
-   * @return Major version of the contract.
-   * @return Minor version of the contract.
-   * @return Patch version of the contract.
-   */
-  function getVersionNumber()
-    external
-    pure
-    returns (
-      uint256,
-      uint256,
-      uint256,
-      uint256
-    )
-  {
-    return (1, 2, 0, 1);
-  }
-
-  /**
-   * @notice Sets initialized == true on implementation contracts
-   * @param test Set to true to skip implementation initialization
-   */
-  constructor(bool test) public Initializable(test) {}
-
-  /**
-   * @param _name The name of the stable token (English)
-   * @param _symbol A short symbol identifying the token (e.g. "cUSD")
-   * @param _decimals Tokens are divisible to this many decimal places.
-   * @param registryAddress Address of the Registry contract.
-   * @param inflationRate Weekly inflation rate.
-   * @param inflationFactorUpdatePeriod How often the inflation factor is updated, in seconds.
-   * @param initialBalanceAddresses Array of addresses with an initial balance.
-   * @param initialBalanceValues Array of balance values corresponding to initialBalanceAddresses.
-   * @param exchangeIdentifier String identifier of exchange in registry (for specific fiat pairs)
-   */
-  function initialize(
-    string calldata _name,
-    string calldata _symbol,
-    uint8 _decimals,
-    address registryAddress,
-    uint256 inflationRate,
-    uint256 inflationFactorUpdatePeriod,
-    address[] calldata initialBalanceAddresses,
-    uint256[] calldata initialBalanceValues,
-    string calldata exchangeIdentifier
-  ) external initializer {
-    require(inflationRate != 0, "Must provide a non-zero inflation rate");
-    require(inflationFactorUpdatePeriod > 0, "inflationFactorUpdatePeriod must be > 0");
-
-    _transferOwnership(msg.sender);
-
-    totalSupply_ = 0;
-    name_ = _name;
-    symbol_ = _symbol;
-    decimals_ = _decimals;
-
-    inflationState.rate = FixidityLib.wrap(inflationRate);
-    inflationState.factor = FixidityLib.fixed1();
-    inflationState.updatePeriod = inflationFactorUpdatePeriod;
-    // solhint-disable-next-line not-rely-on-time
-    inflationState.factorLastUpdated = now;
-
-    require(initialBalanceAddresses.length == initialBalanceValues.length, "Array length mismatch");
-    for (uint256 i = 0; i < initialBalanceAddresses.length; i = i.add(1)) {
-      _mint(initialBalanceAddresses[i], initialBalanceValues[i]);
-    }
-    setRegistry(registryAddress);
-    exchangeRegistryId = keccak256(abi.encodePacked(exchangeIdentifier));
-  }
-
-  /**
-   * @notice Updates Inflation Parameters.
-   * @param rate New rate.
-   * @param updatePeriod How often inflationFactor is updated.
-   */
-  function setInflationParameters(uint256 rate, uint256 updatePeriod) external onlyOwner updateInflationFactor {
-    require(rate != 0, "Must provide a non-zero inflation rate.");
-    require(updatePeriod > 0, "updatePeriod must be > 0");
-    inflationState.rate = FixidityLib.wrap(rate);
-    inflationState.updatePeriod = updatePeriod;
-
-    emit InflationParametersUpdated(
-      rate,
-      updatePeriod,
-      // solhint-disable-next-line not-rely-on-time
-      now
-    );
-  }
-
-  /**
-   * @notice Increase the allowance of another user.
-   * @param spender The address which is being approved to spend StableToken.
-   * @param value The increment of the amount of StableToken approved to the spender.
-   * @return True if the transaction succeeds.
-   */
-  function increaseAllowance(address spender, uint256 value) external updateInflationFactor returns (bool) {
-    require(spender != address(0), "reserved address 0x0 cannot have allowance");
-    uint256 oldValue = allowed[msg.sender][spender];
-    uint256 newValue = oldValue.add(value);
-    allowed[msg.sender][spender] = newValue;
-    emit Approval(msg.sender, spender, newValue);
-    return true;
-  }
-
-  /**
-   * @notice Decrease the allowance of another user.
-   * @param spender The address which is being approved to spend StableToken.
-   * @param value The decrement of the amount of StableToken approved to the spender.
-   * @return True if the transaction succeeds.
-   */
-  function decreaseAllowance(address spender, uint256 value) external updateInflationFactor returns (bool) {
-    uint256 oldValue = allowed[msg.sender][spender];
-    uint256 newValue = oldValue.sub(value);
-    allowed[msg.sender][spender] = newValue;
-    emit Approval(msg.sender, spender, newValue);
-    return true;
-  }
-
-  /**
-   * @notice Approve a user to transfer StableToken on behalf of another user.
-   * @param spender The address which is being approved to spend StableToken.
-   * @param value The amount of StableToken approved to the spender.
-   * @return True if the transaction succeeds.
-   */
-  function approve(address spender, uint256 value) external updateInflationFactor returns (bool) {
-    require(spender != address(0), "reserved address 0x0 cannot have allowance");
-    allowed[msg.sender][spender] = value;
-    emit Approval(msg.sender, spender, value);
-    return true;
-  }
-
-  /**
-   * @notice Mints new StableToken and gives it to 'to'.
-   * @param to The account for which to mint tokens.
-   * @param value The amount of StableToken to mint.
-   */
-  function mint(address to, uint256 value) external updateInflationFactor returns (bool) {
-    require(
-      msg.sender == registry.getAddressForOrDie(getExchangeRegistryId()) ||
-        msg.sender == registry.getAddressFor(VALIDATORS_REGISTRY_ID) ||
-        msg.sender == registry.getAddressFor(GRANDA_MENTO_REGISTRY_ID),
-      "Sender not authorized to mint"
-    );
-    return _mint(to, value);
-  }
-
-  /**
-   * @notice Mints new StableToken and gives it to 'to'.
-   * @param to The account for which to mint tokens.
-   * @param value The amount of StableToken to mint.
-   */
-  function _mint(address to, uint256 value) private returns (bool) {
-    require(to != address(0), "0 is a reserved address");
-    if (value == 0) {
-      return true;
-    }
-
-    uint256 units = _valueToUnits(inflationState.factor, value);
-    totalSupply_ = totalSupply_.add(units);
-    balances[to] = balances[to].add(units);
-    emit Transfer(address(0), to, value);
-    return true;
-  }
-
-  /**
-   * @notice Transfer token for a specified address
-   * @param to The address to transfer to.
-   * @param value The amount to be transferred.
-   * @param comment The transfer comment.
-   * @return True if the transaction succeeds.
-   */
-  function transferWithComment(
-    address to,
-    uint256 value,
-    string calldata comment
-  ) external updateInflationFactor onlyWhenNotFrozen returns (bool) {
-    bool succeeded = transfer(to, value);
-    emit TransferComment(comment);
-    return succeeded;
-  }
-
-  /**
-   * @notice Burns StableToken from the balance of msg.sender.
-   * @param value The amount of StableToken to burn.
-   */
-  function burn(uint256 value) external updateInflationFactor returns (bool) {
-    require(
-      msg.sender == registry.getAddressForOrDie(getExchangeRegistryId()) ||
-        msg.sender == registry.getAddressFor(GRANDA_MENTO_REGISTRY_ID),
-      "Sender not authorized to burn"
-    );
-    uint256 units = _valueToUnits(inflationState.factor, value);
-    require(units <= balances[msg.sender], "value exceeded balance of sender");
-    totalSupply_ = totalSupply_.sub(units);
-    balances[msg.sender] = balances[msg.sender].sub(units);
-    emit Transfer(msg.sender, address(0), units);
-    return true;
-  }
-
   /**
    * @notice Transfers StableToken from one address to another on behalf of a user.
    * @param from The address to transfer StableToken from.
