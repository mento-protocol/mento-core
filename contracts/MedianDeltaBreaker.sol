--- conflicted
+++ resolved
@@ -102,10 +102,6 @@
   /* ==================== View Functions ==================== */
 
   /**
-<<<<<<< HEAD
-   * @notice  Check if the current median report rate change, for a rate feed, relative
-   *          to the last median report is greater than a calculated threshold.
-=======
    * @notice Gets the cooldown time for the breaker.
    * @return Returns the time in seconds.
    */
@@ -116,7 +112,6 @@
   /**
    * @notice  Check if the current median report rate for a rate feed change, relative
    *          to the last median report, is greater than the configured threshold.
->>>>>>> 897901b9
    *          If the change is greater than the threshold the breaker will trip.
    * @param   rateFeedID The rate feed to be checked.
    * @return  triggerBreaker  A bool indicating whether or not this breaker
