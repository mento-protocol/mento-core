--- conflicted
+++ resolved
@@ -22,22 +22,12 @@
 
   uint256 private constant FIXED1_UINT = 1000000000000000000000000;
 
-<<<<<<< HEAD
-    // Maps a token address to a sorted list of report values.
-    mapping(address => SortedLinkedListWithMedian.List) private rates;
-    // Maps a token address to a sorted list of report timestamps.
-    mapping(address => SortedLinkedListWithMedian.List) private timestamps;
-    mapping(address => mapping(address => bool)) public isOracle;
-    mapping(address => address[]) public oracles;
-    mapping(address => uint256) public previousMedianRate;
-=======
   // Maps a token address to a sorted list of report values.
   mapping(address => SortedLinkedListWithMedian.List) private rates;
   // Maps a token address to a sorted list of report timestamps.
   mapping(address => SortedLinkedListWithMedian.List) private timestamps;
   mapping(address => mapping(address => bool)) public isOracle;
   mapping(address => address[]) public oracles;
->>>>>>> 0b21d4fd
 
   // `reportExpirySeconds` is the fallback value used to determine reporting
   // frequency. Initially it was the _only_ value but we later introduced
@@ -47,18 +37,9 @@
   uint256 public reportExpirySeconds;
   mapping(address => uint256) public tokenReportExpirySeconds;
 
-<<<<<<< HEAD
-    IBreakerBox public breakerBox;
-
-    event OracleAdded(address indexed token, address indexed oracleAddress);
-    event OracleRemoved(address indexed token, address indexed oracleAddress);
-    event OracleReported(address indexed token, address indexed oracle, uint256 timestamp, uint256 value);
-    event OracleReportRemoved(address indexed token, address indexed oracle);
-    event MedianUpdated(address indexed token, uint256 value);
-    event ReportExpirySet(uint256 reportExpiry);
-    event TokenReportExpirySet(address token, uint256 reportExpiry);
-    event BreakerBoxUpdated(address indexed newBreakerBox);
-=======
+  IBreakerBox public breakerBox;
+  mapping(address => uint256) public previousMedianRate;
+
   event OracleAdded(address indexed token, address indexed oracleAddress);
   event OracleRemoved(address indexed token, address indexed oracleAddress);
   event OracleReported(address indexed token, address indexed oracle, uint256 timestamp, uint256 value);
@@ -66,7 +47,7 @@
   event MedianUpdated(address indexed token, uint256 value);
   event ReportExpirySet(uint256 reportExpiry);
   event TokenReportExpirySet(address token, uint256 reportExpiry);
->>>>>>> 0b21d4fd
+  event BreakerBoxUpdated(address indexed newBreakerBox);
 
   modifier onlyOracle(address token) {
     require(isOracle[token][msg.sender], "sender was not an oracle for token addr");
@@ -131,31 +112,6 @@
     emit TokenReportExpirySet(_token, _reportExpirySeconds);
   }
 
-<<<<<<< HEAD
-      /**
-   * @notice Sets the address of the BreakerBox.
-   * @param newBreakerBox The new BreakerBox address.
-   */
-  function setBreakerBox(IBreakerBox newBreakerBox) public onlyOwner {
-    breakerBox = newBreakerBox;
-    emit BreakerBoxUpdated(address(newBreakerBox));
-  }
-
-    /**
-     * @notice Adds a new Oracle.
-     * @param token The address of the token.
-     * @param oracleAddress The address of the oracle.
-     */
-    function addOracle(address token, address oracleAddress) external onlyOwner {
-        require(
-            token != address(0) && oracleAddress != address(0) && !isOracle[token][oracleAddress],
-            "token addr was null or oracle addr was null or oracle addr is not an oracle for token addr"
-        );
-        isOracle[token][oracleAddress] = true;
-        oracles[token].push(oracleAddress);
-        emit OracleAdded(token, oracleAddress);
-    }
-=======
   /**
    * @notice Adds a new Oracle.
    * @param token The address of the token.
@@ -171,7 +127,6 @@
     oracles[token].push(oracleAddress);
     emit OracleAdded(token, oracleAddress);
   }
->>>>>>> 0b21d4fd
 
   /**
    * @notice Removes an Oracle.
@@ -257,36 +212,6 @@
     if (rates[token].contains(msg.sender)) {
       rates[token].update(msg.sender, value, lesserKey, greaterKey);
 
-<<<<<<< HEAD
-            // Rather than update the timestamp, we remove it and re-add it at the
-            // head of the list later. The reason for this is that we need to handle
-            // a few different cases:
-            //   1. This oracle is the only one to report so far. lesserKey = address(0)
-            //   2. Other oracles have reported since this one's last report. lesserKey = getHead()
-            //   3. Other oracles have reported, but the most recent is this one.
-            //      lesserKey = key immediately after getHead()
-            //
-            // However, if we just remove this timestamp, timestamps[token].getHead()
-            // does the right thing in all cases.
-            timestamps[token].remove(msg.sender);
-        } else {
-            rates[token].insert(msg.sender, value, lesserKey, greaterKey);
-        }
-        timestamps[token].insert(
-            msg.sender,
-            // solhint-disable-next-line not-rely-on-time
-            now,
-            timestamps[token].getHead(),
-            address(0)
-        );
-        emit OracleReported(token, msg.sender, now, value);
-        uint256 newMedian = rates[token].getMedianValue();
-        if (newMedian != originalMedian) {
-            previousMedianRate[token] = originalMedian;
-            emit MedianUpdated(token, newMedian);
-        }
-        breakerBox.checkAndSetBreakers(token);
-=======
       // Rather than update the timestamp, we remove it and re-add it at the
       // head of the list later. The reason for this is that we need to handle
       // a few different cases:
@@ -300,7 +225,6 @@
       timestamps[token].remove(msg.sender);
     } else {
       rates[token].insert(msg.sender, value, lesserKey, greaterKey);
->>>>>>> 0b21d4fd
     }
     timestamps[token].insert(
       msg.sender,
@@ -418,27 +342,305 @@
     if (tokenReportExpirySeconds[token] == 0) {
       return reportExpirySeconds;
     }
-
-<<<<<<< HEAD
-    /**
-     * @notice Removes an oracle value and updates the median.
-     * @param token The address of the token for which the CELO exchange rate is being reported.
-     * @param oracle The oracle whose value should be removed.
-     * @dev This can be used to delete elements for oracles that have been removed.
-     * However, a > 1 elements reports list should always be maintained
-     */
-    function removeReport(address token, address oracle) private {
-        if (numTimestamps(token) == 1 && reportExists(token, oracle)) return;
-        uint256 originalMedian = rates[token].getMedianValue();
-        rates[token].remove(oracle);
-        timestamps[token].remove(oracle);
-        emit OracleReportRemoved(token, oracle);
-        uint256 newMedian = rates[token].getMedianValue();
-        if (newMedian != originalMedian) {
-            previousMedianRate[token] = newMedian;
-            emit MedianUpdated(token, newMedian);
-        }
-=======
+  }
+
+  /**
+   * @notice Returns the storage, major, minor, and patch version of the contract.
+   * @return Storage version of the contract.
+   * @return Major version of the contract.
+   * @return Minor version of the contract.
+   * @return Patch version of the contract.
+   */
+  function getVersionNumber()
+    external
+    pure
+    returns (
+      uint256,
+      uint256,
+      uint256,
+      uint256
+    )
+  {
+    return (1, 1, 2, 1);
+  }
+
+  /**
+   * @notice Sets initialized == true on implementation contracts
+   * @param test Set to true to skip implementation initialization
+   */
+  constructor(bool test) public Initializable(test) {}
+
+  /**
+   * @notice Used in place of the constructor to allow the contract to be upgradable via proxy.
+   * @param _reportExpirySeconds The number of seconds before a report is considered expired.
+   */
+  function initialize(uint256 _reportExpirySeconds) external initializer {
+    _transferOwnership(msg.sender);
+    setReportExpiry(_reportExpirySeconds);
+  }
+
+  /**
+   * @notice Sets the report expiry parameter.
+   * @param _reportExpirySeconds The number of seconds before a report is considered expired.
+   */
+  function setReportExpiry(uint256 _reportExpirySeconds) public onlyOwner {
+    require(_reportExpirySeconds > 0, "report expiry seconds must be > 0");
+    require(_reportExpirySeconds != reportExpirySeconds, "reportExpirySeconds hasn't changed");
+    reportExpirySeconds = _reportExpirySeconds;
+    emit ReportExpirySet(_reportExpirySeconds);
+  }
+
+  /**
+   * @notice Sets the report expiry parameter for a token.
+   * @param _token The address of the token to set expiry for.
+   * @param _reportExpirySeconds The number of seconds before a report is considered expired.
+   */
+  function setTokenReportExpiry(address _token, uint256 _reportExpirySeconds) external onlyOwner {
+    require(_reportExpirySeconds > 0, "report expiry seconds must be > 0");
+    require(_reportExpirySeconds != tokenReportExpirySeconds[_token], "token reportExpirySeconds hasn't changed");
+    tokenReportExpirySeconds[_token] = _reportExpirySeconds;
+    emit TokenReportExpirySet(_token, _reportExpirySeconds);
+  }
+
+  /**
+   * @notice Sets the address of the BreakerBox.
+   * @param newBreakerBox The new BreakerBox address.
+   */
+  function setBreakerBox(IBreakerBox newBreakerBox) public onlyOwner {
+    breakerBox = newBreakerBox;
+    emit BreakerBoxUpdated(address(newBreakerBox));
+  }
+
+  /**
+   * @notice Adds a new Oracle.
+   * @param token The address of the token.
+   * @param oracleAddress The address of the oracle.
+   */
+  function addOracle(address token, address oracleAddress) external onlyOwner {
+    require(
+      token != address(0) && oracleAddress != address(0) && !isOracle[token][oracleAddress],
+      "token addr was null or oracle addr was null or oracle addr is not an oracle for token addr"
+    );
+    isOracle[token][oracleAddress] = true;
+    oracles[token].push(oracleAddress);
+    emit OracleAdded(token, oracleAddress);
+  }
+
+  /**
+   * @notice Removes an Oracle.
+   * @param token The address of the token.
+   * @param oracleAddress The address of the oracle.
+   * @param index The index of `oracleAddress` in the list of oracles.
+   */
+  function removeOracle(
+    address token,
+    address oracleAddress,
+    uint256 index
+  ) external onlyOwner {
+    require(
+      token != address(0) &&
+        oracleAddress != address(0) &&
+        oracles[token].length > index &&
+        oracles[token][index] == oracleAddress,
+      "token addr null or oracle addr null or index of token oracle not mapped to oracle addr"
+    );
+    isOracle[token][oracleAddress] = false;
+    oracles[token][index] = oracles[token][oracles[token].length.sub(1)];
+    oracles[token].length = oracles[token].length.sub(1);
+    if (reportExists(token, oracleAddress)) {
+      removeReport(token, oracleAddress);
+    }
+    emit OracleRemoved(token, oracleAddress);
+  }
+
+  /**
+   * @notice Removes a report that is expired.
+   * @param token The address of the token for which the CELO exchange rate is being reported.
+   * @param n The number of expired reports to remove, at most (deterministic upper gas bound).
+   */
+  function removeExpiredReports(address token, uint256 n) external {
+    require(
+      token != address(0) && n < timestamps[token].getNumElements(),
+      "token addr null or trying to remove too many reports"
+    );
+    for (uint256 i = 0; i < n; i = i.add(1)) {
+      (bool isExpired, address oldestAddress) = isOldestReportExpired(token);
+      if (isExpired) {
+        removeReport(token, oldestAddress);
+      } else {
+        break;
+      }
+    }
+  }
+
+  /**
+   * @notice Check if last report is expired.
+   * @param token The address of the token for which the CELO exchange rate is being reported.
+   * @return isExpired
+   * @return The address of the last report.
+   */
+  function isOldestReportExpired(address token) public view returns (bool, address) {
+    require(token != address(0));
+    address oldest = timestamps[token].getTail();
+    uint256 timestamp = timestamps[token].getValue(oldest);
+    // solhint-disable-next-line not-rely-on-time
+    if (now.sub(timestamp) >= getTokenReportExpirySeconds(token)) {
+      return (true, oldest);
+    }
+    return (false, oldest);
+  }
+
+  /**
+   * @notice Updates an oracle value and the median.
+   * @param token The address of the token for which the CELO exchange rate is being reported.
+   * @param value The amount of `token` equal to one CELO, expressed as a fixidity value.
+   * @param lesserKey The element which should be just left of the new oracle value.
+   * @param greaterKey The element which should be just right of the new oracle value.
+   * @dev Note that only one of `lesserKey` or `greaterKey` needs to be correct to reduce friction.
+   */
+  function report(
+    address token,
+    uint256 value,
+    address lesserKey,
+    address greaterKey
+  ) external onlyOracle(token) {
+    uint256 originalMedian = rates[token].getMedianValue();
+    if (rates[token].contains(msg.sender)) {
+      rates[token].update(msg.sender, value, lesserKey, greaterKey);
+
+      // Rather than update the timestamp, we remove it and re-add it at the
+      // head of the list later. The reason for this is that we need to handle
+      // a few different cases:
+      //   1. This oracle is the only one to report so far. lesserKey = address(0)
+      //   2. Other oracles have reported since this one's last report. lesserKey = getHead()
+      //   3. Other oracles have reported, but the most recent is this one.
+      //      lesserKey = key immediately after getHead()
+      //
+      // However, if we just remove this timestamp, timestamps[token].getHead()
+      // does the right thing in all cases.
+      timestamps[token].remove(msg.sender);
+    } else {
+      rates[token].insert(msg.sender, value, lesserKey, greaterKey);
+    }
+    timestamps[token].insert(
+      msg.sender,
+      // solhint-disable-next-line not-rely-on-time
+      now,
+      timestamps[token].getHead(),
+      address(0)
+    );
+    emit OracleReported(token, msg.sender, now, value);
+    uint256 newMedian = rates[token].getMedianValue();
+    if (newMedian != originalMedian) {
+      previousMedianRate[token] = originalMedian;
+      emit MedianUpdated(token, newMedian);
+    }
+    breakerBox.checkAndSetBreakers(token);
+  }
+
+  /**
+   * @notice Returns the number of rates.
+   * @param token The address of the token for which the CELO exchange rate is being reported.
+   * @return The number of reported oracle rates for `token`.
+   */
+  function numRates(address token) public view returns (uint256) {
+    return rates[token].getNumElements();
+  }
+
+  /**
+   * @notice Returns the median rate.
+   * @param token The address of the token for which the CELO exchange rate is being reported.
+   * @return The median exchange rate for `token`.
+   * @return fixidity
+   */
+  function medianRate(address token) external view returns (uint256, uint256) {
+    return (rates[token].getMedianValue(), numRates(token) == 0 ? 0 : FIXED1_UINT);
+  }
+
+  /**
+   * @notice Gets all elements from the doubly linked list.
+   * @param token The address of the token for which the CELO exchange rate is being reported.
+   * @return keys Keys of nn unpacked list of elements from largest to smallest.
+   * @return values Values of an unpacked list of elements from largest to smallest.
+   * @return relations Relations of an unpacked list of elements from largest to smallest.
+   */
+  function getRates(address token)
+    external
+    view
+    returns (
+      address[] memory,
+      uint256[] memory,
+      SortedLinkedListWithMedian.MedianRelation[] memory
+    )
+  {
+    return rates[token].getElements();
+  }
+
+  /**
+   * @notice Returns the number of timestamps.
+   * @param token The address of the token for which the CELO exchange rate is being reported.
+   * @return The number of oracle report timestamps for `token`.
+   */
+  function numTimestamps(address token) public view returns (uint256) {
+    return timestamps[token].getNumElements();
+  }
+
+  /**
+   * @notice Returns the median timestamp.
+   * @param token The address of the token for which the CELO exchange rate is being reported.
+   * @return The median report timestamp for `token`.
+   */
+  function medianTimestamp(address token) external view returns (uint256) {
+    return timestamps[token].getMedianValue();
+  }
+
+  /**
+   * @notice Gets all elements from the doubly linked list.
+   * @param token The address of the token for which the CELO exchange rate is being reported.
+   * @return keys Keys of nn unpacked list of elements from largest to smallest.
+   * @return values Values of an unpacked list of elements from largest to smallest.
+   * @return relations Relations of an unpacked list of elements from largest to smallest.
+   */
+  function getTimestamps(address token)
+    external
+    view
+    returns (
+      address[] memory,
+      uint256[] memory,
+      SortedLinkedListWithMedian.MedianRelation[] memory
+    )
+  {
+    return timestamps[token].getElements();
+  }
+
+  /**
+   * @notice Returns whether a report exists on token from oracle.
+   * @param token The address of the token for which the CELO exchange rate is being reported.
+   * @param oracle The oracle whose report should be checked.
+   */
+  function reportExists(address token, address oracle) internal view returns (bool) {
+    return rates[token].contains(oracle) && timestamps[token].contains(oracle);
+  }
+
+  /**
+   * @notice Returns the list of oracles for a particular token.
+   * @param token The address of the token whose oracles should be returned.
+   * @return The list of oracles for a particular token.
+   */
+  function getOracles(address token) external view returns (address[] memory) {
+    return oracles[token];
+  }
+
+  /**
+   * @notice Returns the expiry for the token if exists, if not the default.
+   * @param token The address of the token.
+   * @return The report expiry in seconds.
+   */
+  function getTokenReportExpirySeconds(address token) public view returns (uint256) {
+    if (tokenReportExpirySeconds[token] == 0) {
+      return reportExpirySeconds;
+    }
+
     return tokenReportExpirySeconds[token];
   }
 
@@ -457,8 +659,8 @@
     emit OracleReportRemoved(token, oracle);
     uint256 newMedian = rates[token].getMedianValue();
     if (newMedian != originalMedian) {
+      previousMedianRate[token] = newMedian;
       emit MedianUpdated(token, newMedian);
->>>>>>> 0b21d4fd
     }
   }
 }