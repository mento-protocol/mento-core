--- conflicted
+++ resolved
@@ -174,21 +174,7 @@
 
     bool shouldExpand = block.timestamp > config.lastExpansion + config.expansionFrequency;
     if (shouldExpand || config.lastExpansion == 0) {
-<<<<<<< HEAD
-      uint256 numberOfExpansions;
-
-      // Special case for first expansion
-      if (config.lastExpansion == 0) {
-        numberOfExpansions = 1;
-      } else {
-        numberOfExpansions = (block.timestamp - config.lastExpansion) / config.expansionFrequency;
-      }
-
-      uint256 stepReserveRatioScalar = MAX_WEIGHT - config.expansionRate;
-      uint256 reserveRatioScalar = unwrap(powu(wrap(stepReserveRatioScalar), numberOfExpansions));
-=======
-      uint256 expansionScaler = _getExpansionScaler(config);
->>>>>>> 578747cf
+      uint256 reserveRatioScalar = _getReserveRatioScalar(config);
 
       exchangeExpansionConfigs[exchangeId].lastExpansion = uint32(block.timestamp);
       amountMinted = goodDollarExchangeProvider.mintFromExpansion(exchangeId, reserveRatioScalar);
@@ -232,11 +218,11 @@
   }
 
   /**
-   * @notice Calculates the expansion scaler for the given expansion config.
+   * @notice Calculates the reserve ratio scalar for the given expansion config.
    * @param config The expansion config.
-   * @return expansionScaler The expansion scaler.
+   * @return reserveRatioScalar The reserve ratio scalar.
    */
-  function _getExpansionScaler(ExchangeExpansionConfig memory config) internal view returns (uint256) {
+  function _getReserveRatioScalar(ExchangeExpansionConfig memory config) internal view returns (uint256) {
     uint256 numberOfExpansions;
 
     // If there was no previous expansion, we expand once.
@@ -246,7 +232,7 @@
       numberOfExpansions = (block.timestamp - config.lastExpansion) / config.expansionFrequency;
     }
 
-    uint256 stepExpansionScaler = MAX_WEIGHT - config.expansionRate;
-    return unwrap(powu(wrap(stepExpansionScaler), numberOfExpansions));
+    uint256 stepReserveRatioScalar = MAX_WEIGHT - config.expansionRate;
+    return unwrap(powu(wrap(stepReserveRatioScalar), numberOfExpansions));
   }
 }