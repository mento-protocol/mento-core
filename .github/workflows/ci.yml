--- conflicted
+++ resolved
@@ -16,7 +16,6 @@
       - "develop"
 
 jobs:
-<<<<<<< HEAD
   slither:
     name: Slither
     runs-on: "ubuntu-latest"
@@ -42,7 +41,7 @@
         uses: github/codeql-action/upload-sarif@v2
         with:
           sarif_file: ${{ steps.slither.outputs.sarif }}
-=======
+
   get_proxy_names:
     name: Get contract names
     runs-on: ubuntu-latest
@@ -76,7 +75,7 @@
         with:
           contract: ${{ matrix.contract }}.sol:${{ matrix.contract }}
           workingDirectory: contracts/
->>>>>>> 59430957
+
   ci:
     name: Lint & Test
     runs-on: "ubuntu-latest"
