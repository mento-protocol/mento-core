--- conflicted
+++ resolved
@@ -41,7 +41,6 @@
         uses: github/codeql-action/upload-sarif@v2
         with:
           sarif_file: ${{ steps.slither.outputs.sarif }}
-
   get_proxy_names:
     name: Get contract names
     runs-on: ubuntu-latest
@@ -75,10 +74,6 @@
         with:
           contract: ${{ matrix.contract }}.sol:${{ matrix.contract }}
           workingDirectory: contracts/
-<<<<<<< HEAD
-
-=======
->>>>>>> 50255283
   ci:
     name: Lint & Test
     runs-on: "ubuntu-latest"
