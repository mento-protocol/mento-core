--- conflicted
+++ resolved
@@ -240,42 +240,26 @@
 
   function test_getWeek_shouldReturnCorrectWeekNo() public {
     uint32 dayInBlocks = weekInBlocks / 7;
-
-<<<<<<< HEAD
+    uint32 currentBlock = 21664044; // (Sep-29-2023 11:59:59 AM +UTC) Friday
     locking.setBlock(currentBlock);
-    locking.setEpochShift(3564);
-
+
+    // without shifting, it is week #179 with 12_204 blocks reminder
     assertEq(locking.getWeek(), 179);
-    assertEq(locking.blockTillNextPeriod(), 112320); // 6.5 days in blocks CELO
-
-    _incrementBlock(5 * dayInBlocks);
-    assertEq(locking.getWeek(), 179);
+
+    locking.setEpochShift(89_964);
+
+    // since we shift more than remainder(89_964 > 12_204), we are now in the previous week, #178
+    assertEq(locking.getWeek(), 178);
+
+    // FRI 12:00 -> WED 00:00 = 4.5 days
+    assertEq(locking.blockTillNextPeriod(), (9 * dayInBlocks) / 2);
+
+    _incrementBlock(3 * dayInBlocks);
+    assertEq(locking.getWeek(), 178);
+    _incrementBlock(dayInBlocks);
+    assertEq(locking.getWeek(), 178);
     _incrementBlock(dayInBlocks);
     assertEq(locking.getWeek(), 179);
-    _incrementBlock(dayInBlocks);
-    assertEq(locking.getWeek(), 180);
-=======
-    uint32 currentBlock = 21664044; // (Sep-29-2023 11:59:59 AM +UTC) Friday
-    lockingContract.setBlock(currentBlock);
-
-    // without shifting, it is week #179 with 12_204 blocks reminder
-    assertEq(lockingContract.getWeek(), 179);
-
-    lockingContract.setEpochShift(89_964);
-
-    // since we shift more than remainder(89_964 > 12_204), we are now in the previous week, #178
-    assertEq(lockingContract.getWeek(), 178);
-
-    // FRI 12:00 -> WED 00:00 = 4.5 days
-    assertEq(lockingContract.blockTillNextPeriod(), (9 * dayInBlocks) / 2);
-
-    _incrementBlock(3 * dayInBlocks);
-    assertEq(lockingContract.getWeek(), 178);
-    _incrementBlock(dayInBlocks);
-    assertEq(lockingContract.getWeek(), 178);
-    _incrementBlock(dayInBlocks);
-    assertEq(lockingContract.getWeek(), 179);
->>>>>>> ca53ca91
   }
 
   function test_getAvailableForWithdraw_shouldReturnCorrectAmount() public {
