--- conflicted
+++ resolved
@@ -6,23 +6,12 @@
  * @title A mock SortedOracles for testing.
  */
 contract MockSortedOracles {
-<<<<<<< HEAD
-    uint256 public constant DENOMINATOR = 1e24;
-    mapping(address => uint256) public numerators;
-    mapping(address => uint256) public medianTimestamp;
-    mapping(address => address[]) public oracles;
-    mapping(address => uint256) public numRates;
-    mapping(address => bool) public expired;
-
-    function setMedianRate(address token, uint256 numerator) external returns (bool) {
-        numerators[token] = numerator;
-        return true;
-=======
   uint256 public constant DENOMINATOR = 1e24;
   mapping(address => uint256) public numerators;
   mapping(address => uint256) public medianTimestamp;
   mapping(address => uint256) public numRates;
   mapping(address => bool) public expired;
+  mapping(address => address[]) public oracles;
 
   function setMedianRate(address token, uint256 numerator) external returns (bool) {
     numerators[token] = numerator;
@@ -45,7 +34,6 @@
   function medianRate(address token) external view returns (uint256, uint256) {
     if (numerators[token] > 0) {
       return (numerators[token], DENOMINATOR);
->>>>>>> 0b21d4fd
     }
     return (0, 0);
   }
@@ -53,18 +41,6 @@
   function isOldestReportExpired(address token) public view returns (bool, address) {
     return (expired[token], token);
   }
-
-<<<<<<< HEAD
-    function medianRate(address token) external view returns (uint256, uint256) {
-        if (numerators[token] > 0) {
-            return (numerators[token], DENOMINATOR);
-        }
-        return (0, 0);
-    }
-
-    function isOldestReportExpired(address token) public view returns (bool, address) {
-        return (expired[token], token);
-    }
 
     function setOldestReportExpired(address token) public {
         expired[token] = true;
@@ -88,9 +64,5 @@
 
   function addOracle(address priceFeedId, address oracleAddress) public {
     oracles[priceFeedId].push(oracleAddress);
-=======
-  function setOldestReportExpired(address token) public {
-    expired[token] = true;
->>>>>>> 0b21d4fd
   }
 }