pragma solidity ^0.5.13;
// solhint-disable no-unused-vars, const-name-snakecase

import "openzeppelin-solidity/contracts/math/SafeMath.sol";

import "contracts/common/FixidityLib.sol";

/**
 * @title A mock StableToken for testing.
 */
contract MockStableToken {
  using FixidityLib for FixidityLib.Fraction;
  using SafeMath for uint256;

  uint8 public constant decimals = 18;
  uint256 public _totalSupply;
  FixidityLib.Fraction public inflationFactor;

  // Stored as units. Value can be found using unitsToValue().
  mapping(address => uint256) public balances;

  constructor() public {
    setInflationFactor(FixidityLib.fixed1().unwrap());
  }

  function setInflationFactor(uint256 newInflationFactor) public {
    inflationFactor = FixidityLib.wrap(newInflationFactor);
  }

  function setTotalSupply(uint256 value) external {
    _totalSupply = value;
  }

  function mint(address to, uint256 value) external returns (bool) {
    require(to != address(0), "0 is a reserved address");
    balances[to] = balances[to].add(valueToUnits(value));
    _totalSupply = _totalSupply.add(value);
    return true;
  }

  function burn(uint256 value) external returns (bool) {
    balances[msg.sender] = balances[msg.sender].sub(valueToUnits(value));
    _totalSupply = _totalSupply.sub(value);
    return true;
  }

  function totalSupply() external view returns (uint256) {
    return _totalSupply;
  }

  function transfer(address to, uint256 value) external returns (bool) {
    return _transfer(msg.sender, to, value);
  }

  function transferFrom(
    address from,
    address to,
    uint256 value
  ) external returns (bool) {
    return _transfer(from, to, value);
  }

  function _transfer(
    address from,
    address to,
    uint256 value
  ) internal returns (bool) {
    uint256 balanceValue = balanceOf(from);
    if (balanceValue < value) {
      return false;
    }
<<<<<<< HEAD

    function getExchangeRegistryId() public view returns (bytes32) {}
=======
    uint256 units = valueToUnits(value);
    balances[from] = balances[from].sub(units);
    balances[to] = balances[to].add(units);
    return true;
  }

  function balanceOf(address account) public view returns (uint256) {
    return unitsToValue(balances[account]);
  }

  function unitsToValue(uint256 units) public view returns (uint256) {
    return FixidityLib.newFixed(units).divide(inflationFactor).fromFixed();
  }

  function valueToUnits(uint256 value) public view returns (uint256) {
    return inflationFactor.multiply(FixidityLib.newFixed(value)).fromFixed();
  }
>>>>>>> 0b21d4fd
}<|MERGE_RESOLUTION|>--- conflicted
+++ resolved
@@ -69,10 +69,6 @@
     if (balanceValue < value) {
       return false;
     }
-<<<<<<< HEAD
-
-    function getExchangeRegistryId() public view returns (bytes32) {}
-=======
     uint256 units = valueToUnits(value);
     balances[from] = balances[from].sub(units);
     balances[to] = balances[to].add(units);
@@ -90,5 +86,5 @@
   function valueToUnits(uint256 value) public view returns (uint256) {
     return inflationFactor.multiply(FixidityLib.newFixed(value)).fromFixed();
   }
->>>>>>> 0b21d4fd
+  function getExchangeRegistryId() public view returns (bytes32) {}
 }