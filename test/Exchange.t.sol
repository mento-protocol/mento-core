// SPDX-License-Identifier: UNLICENSED
pragma solidity ^0.5.13;
pragma experimental ABIEncoderV2;

import "openzeppelin-solidity/contracts/math/SafeMath.sol";
import "celo-foundry/Test.sol";

import "./utils/WithRegistry.sol";
import "./utils/TokenHelpers.sol";

import "./mocks/MockReserve.sol";
import "./mocks/MockSortedOracles.sol";

import "contracts/Exchange.sol";
import "contracts/StableToken.sol";
import "contracts/common/FixidityLib.sol";
import "contracts/common/Freezer.sol";
import "contracts/common/GoldToken.sol";

contract ExchangeTest is Test, WithRegistry, TokenHelpers {
    using SafeMath for uint256;
    using FixidityLib for FixidityLib.Fraction;

    // Declare exchange events for matching
    event Exchanged(address indexed exchanger, uint256 sellAmount, uint256 buyAmount, bool soldCelo);
    event UpdateFrequencySet(uint256 updateFrequency);
    event MinimumReportsSet(uint256 minimumReports);
    event StableTokenSet(address indexed stable);
    event SpreadSet(uint256 spread);
    event ReserveFractionSet(uint256 reserveFraction);
    event BucketsUpdated(uint256 celoBucket, uint256 stableBucket);

    address deployer;
    address rando;

    Exchange exchange;
    Freezer freezer;
    StableToken stableToken;
    GoldToken celoToken;
    MockReserve reserve;
    MockSortedOracles sortedOracles;

    uint256 constant referenceRateResetFrequency = 60 * 60;
    uint256 constant initialReserveBalance = 10000000000000000000000;
    FixidityLib.Fraction reserveFraction = FixidityLib.newFixedFraction(5, 100);
    uint256 initialCeloBucket = FixidityLib.newFixed(initialReserveBalance).multiply(reserveFraction).fromFixed();
    uint256 constant celoAmountForRate = 1000000000000000000000000;
    uint256 constant stableAmountForRate = 2000000000000000000000000;
    uint256 initialStableBucket = initialCeloBucket * 2;
    FixidityLib.Fraction spread = FixidityLib.newFixedFraction(3, 1000);

    function setUp() public {
        deployer = actor("deployer");
        rando = actor("rando");
        // Go somwehre in the future
        vm.warp(60 * 60 * 24 * 7 * 100);
        changePrank(deployer);
        freezer = new Freezer(true);
        celoToken = new GoldToken(true);
        reserve = new MockReserve();
        exchange = new Exchange(true);
        stableToken = new StableToken(true);
        sortedOracles = new MockSortedOracles();

        registry.setAddressFor("Freezer", address(freezer));
        registry.setAddressFor("GoldToken", address(celoToken));
        registry.setAddressFor("Reserve", address(reserve));
        registry.setAddressFor("StableToken", address(stableToken));
        registry.setAddressFor("GrandaMento", address(0x1));
        registry.setAddressFor("Exchange", address(exchange));
        registry.setAddressFor("SortedOracles", address(sortedOracles));

        reserve.setGoldToken(address(celoToken));
        celoToken.initialize(address(registry));

        mint(celoToken, address(reserve), initialReserveBalance);

        address[] memory initialAddresses = new address[](0);
        uint256[] memory initialBalances = new uint256[](0);
        stableToken.initialize(
            "Celo Dollar",
            "cUSD",
            18,
            address(registry),
            FixidityLib.unwrap(FixidityLib.fixed1()),
            60 * 60 * 24 * 7,
            initialAddresses,
            initialBalances,
            "Exchange"
        );

        sortedOracles.setMedianRate(address(stableToken), stableAmountForRate);
        sortedOracles.setMedianTimestampToNow(address(stableToken));
        sortedOracles.setNumRates(address(stableToken), 2);

        exchange.initialize(
            address(registry),
            "StableToken",
            FixidityLib.unwrap(spread),
            FixidityLib.unwrap(reserveFraction),
<<<<<<< HEAD
            referenceRateResetFrequency,
            2,
            minSupplyForStableBucketCap,
            stableBucketMaxFraction
=======
            bucketUpdateFrequency,
            2
>>>>>>> dedb150a
        );
    }

    function getBuyTokenAmount(
        uint256 sellAmount,
        uint256 sellSupply,
        uint256 buySupply
    ) public view returns (uint256) {
        return getBuyTokenAmount(sellAmount, sellSupply, buySupply, spread);
    }

    function getBuyTokenAmount(
        uint256 sellAmount,
        uint256 sellSupply,
        uint256 buySupply,
        FixidityLib.Fraction memory spread_
    ) public pure returns (uint256) {
        FixidityLib.Fraction memory reducedSellAmount = FixidityLib.newFixed(sellAmount).multiply(
            FixidityLib.fixed1().subtract(spread_)
        );
        FixidityLib.Fraction memory numerator = reducedSellAmount.multiply(FixidityLib.newFixed(buySupply));
        FixidityLib.Fraction memory denominator = FixidityLib.newFixed(sellSupply).add(reducedSellAmount);
        return numerator.unwrap().div(denominator.unwrap());
    }

    function getSellTokenAmount(
        uint256 buyAmount,
        uint256 sellSupply,
        uint256 buySupply
    ) public view returns (uint256) {
        return getSellTokenAmount(buyAmount, sellSupply, buySupply, spread);
    }

    function getSellTokenAmount(
        uint256 buyAmount,
        uint256 sellSupply,
        uint256 buySupply,
        FixidityLib.Fraction memory spread_
    ) public pure returns (uint256) {
        FixidityLib.Fraction memory numerator = FixidityLib.newFixed(buyAmount.mul(sellSupply));
        FixidityLib.Fraction memory denominator = FixidityLib.newFixed(buySupply.sub(buyAmount)).multiply(
            FixidityLib.fixed1().subtract(spread_)
        );
        return numerator.unwrap().div(denominator.unwrap());
    }
}

contract Exchange_initializeAndSetters is ExchangeTest {
    function test_initialize_shouldHaveSetOwner() public view {
        assert(exchange.owner() == deployer);
    }

    function test_initialize_setsStableTokenIdentifier() public view {
        bytes32 identifier = exchange.stableTokenRegistryId();
        assert(identifier == keccak256("StableToken"));
    }

    function test_initialize_canOnlyBeCalledOnce() public {
        vm.expectRevert("contract already initialized");
        exchange.initialize(
            address(registry),
            "StableToken",
            FixidityLib.unwrap(FixidityLib.newFixedFraction(3, 1000)),
            FixidityLib.unwrap(FixidityLib.newFixedFraction(5, 100)),
            60 * 60,
            2
        );
    }

    function test_activateStable_setsTheStableStorageAddress() public {
        assert(exchange.stable() == address(0));
        vm.expectEmit(true, true, true, true, address(exchange));
        emit StableTokenSet(address(stableToken));
        exchange.activateStable();
        assert(exchange.stable() == address(stableToken));
    }

    function test_activateStable_canOnlyBeCalledByOwner() public {
        vm.expectRevert("Ownable: caller is not the owner");
        changePrank(rando);
        exchange.activateStable();
    }

    function test_activateStable_canOnlyBeCalledOnce() public {
        exchange.activateStable();
        vm.expectRevert("StableToken address already activated");
        exchange.activateStable();
    }

    function test_setUpdateFrequency_setsTheValueAndEmits() public {
        vm.expectEmit(true, true, true, true, address(exchange));
        emit UpdateFrequencySet(60 * 3);
        exchange.setUpdateFrequency(60 * 3);
        assert(exchange.updateFrequency() == 60 * 3);
    }

    function test_setUpdateFrequency_isOnlyCallableByOwner() public {
        changePrank(rando);
        vm.expectRevert("Ownable: caller is not the owner");
        exchange.setUpdateFrequency(60 * 4);
    }

    function test_setMinimumReports_setsTheValueAndEmits() public {
        vm.expectEmit(true, true, true, true, address(exchange));
        emit MinimumReportsSet(10);
        exchange.setMinimumReports(10);
        assert(exchange.minimumReports() == 10);
    }

    function test_setMinimumReports_isOnlyCallableByOwner() public {
        changePrank(rando);
        vm.expectRevert("Ownable: caller is not the owner");
        exchange.setMinimumReports(10);
    }

    function test_setStableToken_setsTheValueAndEmits() public {
        vm.expectEmit(true, true, true, true, address(exchange));
        emit StableTokenSet(address(11));
        exchange.setStableToken(address(11));
        assert(exchange.stable() == address(11));
    }

    function test_setStableToken_isOnlyCallableByOwner() public {
        changePrank(rando);
        vm.expectRevert("Ownable: caller is not the owner");
        exchange.setStableToken(address(11));
    }

    function test_setSpread_setsTheValueAndEmits() public {
        uint256 newSpread = FixidityLib.unwrap(FixidityLib.newFixedFraction(5, 100));
        vm.expectEmit(true, true, true, true, address(exchange));
        emit SpreadSet(newSpread);
        exchange.setSpread(newSpread);
        assert(exchange.spread() == newSpread);
    }

    function test_setSpread_isOnlyCallableByOwner() public {
        changePrank(rando);
        vm.expectRevert("Ownable: caller is not the owner");
        exchange.setSpread(0);
    }

    function test_setReserveFraction_setsTheValueAndEmits() public {
        uint256 newReserveFraction = FixidityLib.unwrap(FixidityLib.newFixedFraction(5, 100));
        vm.expectEmit(true, true, true, true, address(exchange));
        emit ReserveFractionSet(newReserveFraction);
        exchange.setReserveFraction(newReserveFraction);
        assert(exchange.reserveFraction() == newReserveFraction);
    }

    function test_setReserveFraction_cantBeOne() public {
        uint256 newReserveFraction = FixidityLib.unwrap(FixidityLib.fixed1());
        vm.expectRevert("reserve fraction must be smaller than 1");
        exchange.setReserveFraction(newReserveFraction);
    }

    function test_setReserveFraction_isOnlyCallableByOwner() public {
        changePrank(rando);
        vm.expectRevert("Ownable: caller is not the owner");
        exchange.setReserveFraction(0);
    }
}

contract ExchangeTest_stableActivated is ExchangeTest {
    function setUp() public {
        super.setUp();
        exchange.activateStable();
    }
}

contract ExchangeTest_buyAndSellValues is ExchangeTest_stableActivated {
    function test_getBuyAndSellBuckets_returnsTheCorrectAmountOfTokens() public view {
        (uint256 buyBucketSize, uint256 sellBucketSize) = exchange.getBuyAndSellBuckets(true);
        assert(buyBucketSize == initialStableBucket);
        assert(sellBucketSize == initialCeloBucket);
    }

    function test_getBuyAndSellBuckets_afterReserveChange_isTheSameIfNotStale() public {
        mint(celoToken, address(reserve), initialReserveBalance);

        (uint256 buyBucketSize, uint256 sellBucketSize) = exchange.getBuyAndSellBuckets(true);
        assert(buyBucketSize == initialStableBucket);
        assert(sellBucketSize == initialCeloBucket);
    }

    function test_getBuyAndSellBuckets_afterReserveChange_updatesIfTimeHasPassed() public {
        mint(celoToken, address(reserve), initialReserveBalance);
        vm.warp(block.timestamp + referenceRateResetFrequency);
        sortedOracles.setMedianTimestampToNow(address(stableToken));

        (uint256 buyBucketSize, uint256 sellBucketSize) = exchange.getBuyAndSellBuckets(true);
        assert(buyBucketSize == 2 * initialStableBucket);
        assert(sellBucketSize == 2 * initialCeloBucket);
    }

    function test_getBuyAndSellBuckets_afterOracelUpdate_isTheSameIfNotStale() public {
        sortedOracles.setMedianRate(address(stableToken), celoAmountForRate.mul(4));
        (uint256 buyBucketSize, uint256 sellBucketSize) = exchange.getBuyAndSellBuckets(true);
        assert(buyBucketSize == initialStableBucket);
        assert(sellBucketSize == initialCeloBucket);
    }

    function test_getBuyAndSellBuckets_afterOracelUpdate_updatesIfTimeHasPassed() public {
        sortedOracles.setMedianRate(address(stableToken), celoAmountForRate.mul(4));
        vm.warp(block.timestamp + referenceRateResetFrequency);
        sortedOracles.setMedianTimestampToNow(address(stableToken));

        (uint256 buyBucketSize, uint256 sellBucketSize) = exchange.getBuyAndSellBuckets(true);
        assert(buyBucketSize == initialStableBucket * 2);
        assert(sellBucketSize == initialCeloBucket);
    }

    function test_getBuyTokenAmount_returnsCorrectNumberOfTokens(uint256 amount) public {
        vm.assume(amount < initialCeloBucket);
        uint256 buyAmount = exchange.getBuyTokenAmount(amount, true);
        uint256 expectedBuyAmount = getBuyTokenAmount(amount, initialCeloBucket, initialStableBucket);
        assertEq(buyAmount, expectedBuyAmount);
    }

    function test_getSellTokenAmount_returnsCorrectNumberOfTokens(uint256 amount) public {
        vm.assume(amount < initialCeloBucket);
        uint256 sellAmount = exchange.getSellTokenAmount(amount, true);
        uint256 expectedSellAmount = getSellTokenAmount(amount, initialCeloBucket, initialStableBucket);
        assertEq(sellAmount, expectedSellAmount);
    }
}

contract ExchangeTest_sell is ExchangeTest_stableActivated {
    address seller;
    uint256 constant sellerCeloBalance = 100000000000000000000;
    uint256 constant sellerStableBalance = 100000000000000000000;

    function setUp() public {
        super.setUp();
        seller = vm.addr(2);
        vm.label(seller, "Seller");
        mint(celoToken, seller, sellerCeloBalance);
        mint(stableToken, seller, sellerStableBalance);
    }

    // This function will be overriden to test both `sell` and `exchange` functions
    function sell(
        uint256 amount,
        uint256 minBuyAmount,
        bool sellCelo
    ) internal returns (uint256) {
        changePrank(seller);
        return exchange.sell(amount, minBuyAmount, sellCelo);
    }

    function approveExchange(uint256 amount, bool sellCelo) internal {
        changePrank(seller);
        if (sellCelo) {
            celoToken.approve(address(exchange), amount);
        } else {
            stableToken.approve(address(exchange), amount);
        }
    }

    function approveAndSell(uint256 amount, bool sellCelo) internal returns (uint256 expected, uint256 received) {
        approveExchange(amount, sellCelo);
        if (sellCelo) {
            expected = getBuyTokenAmount(amount, initialCeloBucket, initialStableBucket);
        } else {
            expected = getBuyTokenAmount(amount, initialStableBucket, initialCeloBucket);
        }
        received = sell(amount, expected, sellCelo);
    }

    function test_sellCelo_executesTrade(uint256 amount) public {
        vm.assume(amount <= sellerCeloBalance && amount > 10);
        uint256 stableSupply = stableToken.totalSupply();
        uint256 expected = getBuyTokenAmount(amount, initialCeloBucket, initialStableBucket);
        vm.expectEmit(true, true, true, true, address(exchange));
        emit Exchanged(seller, amount, expected, true);
        approveAndSell(amount, true);
        assertEq(stableToken.balanceOf(seller), sellerStableBalance + expected);
        assertEq(celoToken.balanceOf(seller), sellerCeloBalance - amount);
        assertEq(celoToken.allowance(seller, address(exchange)), 0);
        assertEq(celoToken.balanceOf(address(reserve)), initialReserveBalance + amount);
        assertEq(stableToken.totalSupply(), stableSupply + expected);
        (uint256 mintableStable, uint256 tradableCelo) = exchange.getBuyAndSellBuckets(true);
        assertEq(mintableStable, initialStableBucket - expected);
        assertEq(tradableCelo, initialCeloBucket + amount);
    }

    function test_sellCelo_revertsIfApprovalIsWrong(uint256 amount) public {
        vm.assume(amount < sellerCeloBalance);
        approveExchange(amount, true);
        uint256 expectedStableAmount = getBuyTokenAmount(amount, initialCeloBucket, initialStableBucket);
        vm.expectRevert("transfer value exceeded sender's allowance for recipient");
        sell(amount + 1, expectedStableAmount, true);
    }

    function test_sellCelo_revertsIfMinBuyAmountUnsatisfied(uint256 amount) public {
        vm.assume(amount <= sellerCeloBalance);
        approveExchange(amount, true);
        uint256 expectedStableAmount = getBuyTokenAmount(amount, initialCeloBucket, initialStableBucket);

        vm.expectRevert("Calculated buyAmount was less than specified minBuyAmount");
        sell(amount, expectedStableAmount + 1, true);
    }

    function test_sellCelo_whenBucketsStaleandReportFresh_updatesBuckets() public {
        uint256 amount = 1000;
        mint(celoToken, address(reserve), initialReserveBalance);
        vm.warp(block.timestamp + referenceRateResetFrequency);
        sortedOracles.setMedianTimestampToNow(address(stableToken));

        uint256 updatedCeloBucket = initialCeloBucket.mul(2);
        uint256 updatedStableBucket = updatedCeloBucket.mul(stableAmountForRate).div(celoAmountForRate);

        vm.expectEmit(true, true, true, true, address(exchange));
        emit BucketsUpdated(updatedCeloBucket, updatedStableBucket);
        (uint256 expected, ) = approveAndSell(amount, true);
        assertEq(stableToken.balanceOf(seller), sellerStableBalance + expected);
        (uint256 mintableStable, uint256 tradableCelo) = exchange.getBuyAndSellBuckets(true);
        assertEq(mintableStable, updatedStableBucket - expected);
        assertEq(tradableCelo, updatedCeloBucket + amount);
    }

    function test_sellCelo_whenBucketsStaleandReportStale_doesNotUpdateBuckets() public {
        uint256 amount = 1000;
        mint(celoToken, address(reserve), initialReserveBalance);
        vm.warp(block.timestamp + referenceRateResetFrequency);
        sortedOracles.setOldestReportExpired(address(stableToken));

        (uint256 expected, ) = approveAndSell(amount, true);
        assertEq(stableToken.balanceOf(seller), sellerStableBalance + expected);
        (uint256 mintableStable, uint256 tradableCelo) = exchange.getBuyAndSellBuckets(true);
        assertEq(mintableStable, initialStableBucket - expected);
        assertEq(tradableCelo, initialCeloBucket + amount);
    }

    function test_sellStable_executesTrade(uint256 amount) public {
        vm.assume(amount < sellerStableBalance && amount > 10);
        uint256 stableTokenSupplyBefore = stableToken.totalSupply();
        vm.expectEmit(true, true, false, true, address(exchange));
        uint256 expected = getBuyTokenAmount(amount, initialStableBucket, initialCeloBucket);
        emit Exchanged(seller, amount, expected, false);
        approveAndSell(amount, false);

        assertEq(stableToken.balanceOf(seller), sellerStableBalance - amount);
        assertEq(celoToken.balanceOf(seller), sellerCeloBalance + expected);
        assertEq(stableToken.allowance(seller, address(exchange)), 0);
        assertEq(celoToken.balanceOf(address(reserve)), initialReserveBalance - expected);
        assertEq(stableToken.totalSupply(), stableTokenSupplyBefore - amount);
        (uint256 mintableStable, uint256 tradableCelo) = exchange.getBuyAndSellBuckets(true);
        assertEq(mintableStable, initialStableBucket + amount);
        assertEq(tradableCelo, initialCeloBucket - expected);
    }

    function test_sellStable_revertWithoutApproval(uint256 amount) public {
        vm.assume(amount < sellerStableBalance);
        uint256 expectedCelo = getBuyTokenAmount(amount, initialStableBucket, initialCeloBucket);
        changePrank(seller);
        approveExchange(amount, false);
        vm.expectRevert("transfer value exceeded sender's allowance for recipient");
        sell(amount + 1, expectedCelo, false);
    }

    function test_sellStable_revertIfMinBuyAmountUnsatisfied(uint256 amount) public {
        vm.assume(amount < sellerStableBalance);
        uint256 expectedCelo = getBuyTokenAmount(amount, initialStableBucket, initialCeloBucket);
        changePrank(seller);
        approveExchange(amount, false);
        vm.expectRevert("Calculated buyAmount was less than specified minBuyAmount");
        sell(amount, expectedCelo + 1, false);
    }

    function test_sellStable_whenBucketsStaleandReportFresh_updatesBuckets() public {
        uint256 amount = 1000;
        mint(celoToken, address(reserve), initialReserveBalance);
        vm.warp(block.timestamp + referenceRateResetFrequency);
        sortedOracles.setMedianTimestampToNow(address(stableToken));

        uint256 updatedCeloBucket = initialCeloBucket.mul(2);
        uint256 updatedStableBucket = updatedCeloBucket.mul(stableAmountForRate).div(celoAmountForRate);

        vm.expectEmit(true, true, true, true, address(exchange));
        emit BucketsUpdated(updatedCeloBucket, updatedStableBucket);
        (uint256 expected, ) = approveAndSell(amount, false);
        assertEq(celoToken.balanceOf(seller), sellerCeloBalance + expected);
        (uint256 mintableStable, uint256 tradableCelo) = exchange.getBuyAndSellBuckets(true);
        assertEq(mintableStable, updatedStableBucket + amount);
        assertEq(tradableCelo, updatedCeloBucket - expected);
    }

    function test_sellStable_whenBucketsStaleandReportStale_doesNotUpdateBuckets() public {
        uint256 amount = 1000;
        mint(celoToken, address(reserve), initialReserveBalance);
        vm.warp(block.timestamp + referenceRateResetFrequency);
        sortedOracles.setOldestReportExpired(address(stableToken));

        (uint256 expected, ) = approveAndSell(amount, false);
        assertEq(celoToken.balanceOf(seller), sellerCeloBalance + expected);
        (uint256 mintableStable, uint256 tradableCelo) = exchange.getBuyAndSellBuckets(true);
        assertEq(mintableStable, initialStableBucket + amount);
        assertEq(tradableCelo, initialCeloBucket - expected);
    }

    function test_whenContractIsFrozen_reverts() public {
        freezer.freeze(address(exchange));
        vm.expectRevert("can't call when contract is frozen");
        sell(1000, 0, false);
    }
}

contract ExchangeTest_exchange is ExchangeTest_sell {
    function sell(
        uint256 amount,
        uint256 minBuyAmount,
        bool sellCelo
    ) internal returns (uint256) {
        changePrank(seller);
        return exchange.exchange(amount, minBuyAmount, sellCelo);
    }
}

contract ExchangeTest_buy is ExchangeTest_stableActivated {
    address buyer;
    uint256 constant buyerCeloBalance = 100000000000000000000;
    uint256 constant buyerStableBalance = 100000000000000000000;

    function setUp() public {
        super.setUp();
        buyer = vm.addr(2);
        vm.label(buyer, "buyer");
        mint(celoToken, buyer, buyerCeloBalance);
        mint(stableToken, buyer, buyerStableBalance);
    }

    function approveExchange(uint256 amount, bool buyCelo) internal returns (uint256 expected) {
        changePrank(buyer);
        if (buyCelo) {
            expected = getSellTokenAmount(amount, initialStableBucket, initialCeloBucket);
            stableToken.approve(address(exchange), expected);
        } else {
            expected = getSellTokenAmount(amount, initialCeloBucket, initialStableBucket);
            celoToken.approve(address(exchange), expected);
        }
    }

    function approveAndBuy(uint256 amount, bool buyCelo) internal returns (uint256 expected, uint256 received) {
        expected = approveExchange(amount, buyCelo);
        received = exchange.buy(amount, expected, buyCelo);
    }

    function test_buyCelo_executesTrade(uint256 amount) public {
        vm.assume(amount < buyerCeloBalance);
        uint256 expected = getSellTokenAmount(amount, initialStableBucket, initialCeloBucket);
        vm.assume(expected < buyerStableBalance);
        uint256 stableSupply = stableToken.totalSupply();
        vm.expectEmit(true, true, true, true, address(exchange));
        emit Exchanged(buyer, expected, amount, false);
        approveAndBuy(amount, true);
        assertEq(stableToken.balanceOf(buyer), buyerStableBalance - expected);
        assertEq(celoToken.balanceOf(buyer), buyerCeloBalance + amount);
        assertEq(stableToken.allowance(buyer, address(exchange)), 0);
        assertEq(celoToken.balanceOf(address(reserve)), initialReserveBalance - amount);
        assertEq(stableToken.totalSupply(), stableSupply - expected);
        (uint256 mintableStable, uint256 tradableCelo) = exchange.getBuyAndSellBuckets(true);
        assertEq(mintableStable, initialStableBucket + expected);
        assertEq(tradableCelo, initialCeloBucket - amount);
    }

    function test_buyCelo_revertsIfApprovalIsWrong(uint256 amount) public {
        vm.assume(amount > 10 && amount < buyerCeloBalance);
        uint256 expected = getSellTokenAmount(amount, initialStableBucket, initialCeloBucket);
        vm.assume(expected < buyerStableBalance);
        approveExchange(amount - 10, true);
        vm.expectRevert("transfer value exceeded sender's allowance for recipient");
        exchange.buy(amount, expected, true);
    }

    function test_buyCelo_revertsIfMaxSellAmountUnsatisfied(uint256 amount) public {
        vm.assume(amount <= buyerCeloBalance);
        uint256 expected = approveExchange(amount, true);
        vm.expectRevert("Calculated sellAmount was greater than specified maxSellAmount");
        exchange.buy(amount + 1, expected, true);
    }

    function test_buyCelo_whenBucketsStaleAndReportFresh_updatesBuckets() public {
        uint256 amount = 1000;
        mint(celoToken, address(reserve), initialReserveBalance);
        vm.warp(block.timestamp + referenceRateResetFrequency);
        sortedOracles.setMedianTimestampToNow(address(stableToken));

        uint256 updatedCeloBucket = initialCeloBucket.mul(2);
        uint256 updatedStableBucket = updatedCeloBucket.mul(stableAmountForRate).div(celoAmountForRate);

        vm.expectEmit(true, true, true, true, address(exchange));
        emit BucketsUpdated(updatedCeloBucket, updatedStableBucket);
        (uint256 expected, ) = approveAndBuy(amount, true);
        assertEq(celoToken.balanceOf(buyer), buyerCeloBalance + amount);
        (uint256 mintableStable, uint256 tradableCelo) = exchange.getBuyAndSellBuckets(true);
        assertEq(mintableStable, updatedStableBucket + expected);
        assertEq(tradableCelo, updatedCeloBucket - amount);
    }

    function test_buyCelo_whenBucketsStaleAndReportStale_doesNotUpdateBuckets() public {
        uint256 amount = 1000;
        mint(celoToken, address(reserve), initialReserveBalance);
        vm.warp(block.timestamp + referenceRateResetFrequency);
        sortedOracles.setOldestReportExpired(address(stableToken));

        (uint256 expected, ) = approveAndBuy(amount, true);
        assertEq(celoToken.balanceOf(buyer), buyerCeloBalance + amount);
        (uint256 mintableStable, uint256 tradableCelo) = exchange.getBuyAndSellBuckets(true);
        assertEq(mintableStable, initialStableBucket + expected);
        assertEq(tradableCelo, initialCeloBucket - amount);
    }

    function test_buyStable_executesTrade(uint256 amount) public {
        vm.assume(amount < buyerStableBalance && amount > 0);
        uint256 stableTokenSupplyBefore = stableToken.totalSupply();
        vm.expectEmit(true, true, false, true, address(exchange));
        uint256 expected = getSellTokenAmount(amount, initialCeloBucket, initialStableBucket);
        emit Exchanged(buyer, expected, amount, true);
        approveAndBuy(amount, false);

        assertEq(stableToken.balanceOf(buyer), buyerStableBalance + amount);
        assertEq(celoToken.balanceOf(buyer), buyerCeloBalance - expected);
        assertEq(celoToken.allowance(buyer, address(exchange)), 0);
        assertEq(celoToken.balanceOf(address(reserve)), initialReserveBalance + expected);
        assertEq(stableToken.totalSupply(), stableTokenSupplyBefore + amount);
        (uint256 mintableStable, uint256 tradableCelo) = exchange.getBuyAndSellBuckets(true);
        assertEq(mintableStable, initialStableBucket - amount);
        assertEq(tradableCelo, initialCeloBucket + expected);
    }

    function test_buyStable_revertWithoutApproval(uint256 amount) public {
        vm.assume(amount < buyerStableBalance && amount > 10);
        uint256 expected = getSellTokenAmount(amount, initialCeloBucket, initialStableBucket);
        vm.assume(expected < buyerCeloBalance);
        approveExchange(amount - 10, false);
        vm.expectRevert("transfer value exceeded sender's allowance for recipient");
        exchange.buy(amount, expected, false);
    }

    function test_buyStable_revertIfMinBuyAmountUnsatisfied(uint256 amount) public {
        vm.assume(amount < buyerStableBalance && amount > 0);
        uint256 expected = getSellTokenAmount(amount, initialCeloBucket, initialStableBucket);
        vm.assume(expected > 0);
        approveExchange(amount, false);
        vm.expectRevert("Calculated sellAmount was greater than specified maxSellAmount");
        exchange.buy(amount + 10, expected, false);
    }

    function test_buyStable_whenBucketsStaleAndReportFresh_updatesBuckets() public {
        uint256 amount = 1000;
        mint(celoToken, address(reserve), initialReserveBalance);
        vm.warp(block.timestamp + referenceRateResetFrequency);
        sortedOracles.setMedianTimestampToNow(address(stableToken));

        uint256 updatedCeloBucket = initialCeloBucket.mul(2);
        uint256 updatedStableBucket = updatedCeloBucket.mul(stableAmountForRate).div(celoAmountForRate);

        vm.expectEmit(true, true, true, true, address(exchange));
        emit BucketsUpdated(updatedCeloBucket, updatedStableBucket);
        (uint256 expected, ) = approveAndBuy(amount, false);
        assertEq(celoToken.balanceOf(buyer), buyerCeloBalance - expected);
        (uint256 mintableStable, uint256 tradableCelo) = exchange.getBuyAndSellBuckets(true);
        assertEq(mintableStable, updatedStableBucket - amount);
        assertEq(tradableCelo, updatedCeloBucket + expected);
    }

    function test_buyStable_whenBucketsStaleandReportStale_doesNotUpdateBuckets() public {
        uint256 amount = 1000;
        mint(celoToken, address(reserve), initialReserveBalance);
        vm.warp(block.timestamp + referenceRateResetFrequency);
        sortedOracles.setOldestReportExpired(address(stableToken));

        (uint256 expected, ) = approveAndBuy(amount, false);
        assertEq(celoToken.balanceOf(buyer), buyerCeloBalance - expected);
        (uint256 mintableStable, uint256 tradableCelo) = exchange.getBuyAndSellBuckets(true);
        assertEq(mintableStable, initialStableBucket - amount);
        assertEq(tradableCelo, initialCeloBucket + expected);
    }

    function test_whenContractIsFrozen_reverts() public {
        freezer.freeze(address(exchange));
        vm.expectRevert("can't call when contract is frozen");
        exchange.buy(1000, 0, false);
    }
}<|MERGE_RESOLUTION|>--- conflicted
+++ resolved
@@ -98,15 +98,8 @@
             "StableToken",
             FixidityLib.unwrap(spread),
             FixidityLib.unwrap(reserveFraction),
-<<<<<<< HEAD
             referenceRateResetFrequency,
-            2,
-            minSupplyForStableBucketCap,
-            stableBucketMaxFraction
-=======
-            bucketUpdateFrequency,
             2
->>>>>>> dedb150a
         );
     }
 
