// SPDX-License-Identifier: GPL-3.0-or-later
pragma solidity 0.8.18;
// solhint-disable func-name-mixedcase

import { GoodDollarExpansionController } from "contracts/goodDollar/GoodDollarExpansionController.sol";

contract GoodDollarExpansionControllerHarness is GoodDollarExpansionController {
  constructor(bool disabled) GoodDollarExpansionController(disabled) {}

<<<<<<< HEAD
  function exposed_getReserveRatioScalar(ExchangeExpansionConfig calldata config) external view returns (uint256) {
    return _getReserveRatioScalar(config);
=======
  function exposed_getReserveRatioScalar(bytes32 exchangeId) external returns (uint256) {
    return _getReserveRatioScalar(exchangeId);
  }

  function setLastExpansion(bytes32 exchangeId, uint32 lastExpansion) external {
    exchangeExpansionConfigs[exchangeId].lastExpansion = lastExpansion;
>>>>>>> 86053dfa
  }
}<|MERGE_RESOLUTION|>--- conflicted
+++ resolved
@@ -7,16 +7,11 @@
 contract GoodDollarExpansionControllerHarness is GoodDollarExpansionController {
   constructor(bool disabled) GoodDollarExpansionController(disabled) {}
 
-<<<<<<< HEAD
-  function exposed_getReserveRatioScalar(ExchangeExpansionConfig calldata config) external view returns (uint256) {
-    return _getReserveRatioScalar(config);
-=======
   function exposed_getReserveRatioScalar(bytes32 exchangeId) external returns (uint256) {
     return _getReserveRatioScalar(exchangeId);
   }
 
   function setLastExpansion(bytes32 exchangeId, uint32 lastExpansion) external {
     exchangeExpansionConfigs[exchangeId].lastExpansion = lastExpansion;
->>>>>>> 86053dfa
   }
 }