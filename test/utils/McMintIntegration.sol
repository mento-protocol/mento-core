// SPDX-License-Identifier: UNLICENSED
// solhint-disable func-name-mixedcase, var-name-mixedcase, state-visibility, const-name-snakecase, max-states-count
pragma solidity ^0.5.13;
pragma experimental ABIEncoderV2;

import { Test } from "celo-foundry/Test.sol";

import { MockSortedOracles } from "../mocks/MockSortedOracles.sol";
import { MockBreakerBox } from "../mocks/MockBreakerBox.sol";

import { IExchangeProvider } from "contracts/interfaces/IExchangeProvider.sol";
import { IPricingModule } from "contracts/interfaces/IPricingModule.sol";
import { IReserve } from "contracts/interfaces/IReserve.sol";
import { IBreakerBox } from "contracts/interfaces/IBreakerBox.sol";
import { ISortedOracles } from "contracts/interfaces/ISortedOracles.sol";

import { BiPoolManager } from "contracts/BiPoolManager.sol";
import { Broker } from "contracts/Broker.sol";
import { ConstantProductPricingModule } from "contracts/ConstantProductPricingModule.sol";
import { StableToken } from "contracts/StableToken.sol";
import { Reserve } from "contracts/Reserve.sol";

import { FixidityLib } from "contracts/common/FixidityLib.sol";
import { Freezer } from "contracts/common/Freezer.sol";

import { WithRegistry } from "./WithRegistry.sol";
import { Token } from "./Token.sol";

contract McMintIntegration is Test, WithRegistry {
  using FixidityLib for FixidityLib.Fraction;

  uint256 constant tobinTaxStalenessThreshold = 600;
  uint256 constant dailySpendingRatio = 1000000000000000000000000;
  uint256 constant sortedOraclesDenominator = 1000000000000000000000000;
  uint256 tobinTax = FixidityLib.newFixedFraction(5, 1000).unwrap();
  uint256 tobinTaxReserveRatio = FixidityLib.newFixedFraction(2, 1).unwrap();

  event BucketsUpdated(bytes32 indexed exchangeId, uint256 bucket0, uint256 bucket1);

  Broker broker;
  BiPoolManager biPoolManager;
  Reserve reserve;
  IPricingModule constantProduct;

  MockSortedOracles sortedOracles; // TODO
  MockBreakerBox breaker;

  Token celoToken;
  Token usdcToken;
  StableToken cUSDToken;
  StableToken cEURToken;
  Freezer freezer;

  address cUSD_CELO_rateFeedID;
  address cEUR_CELO_referenceRateFeedID;
  address cUSD_USDCet_referenceRateFeedID;
  address cEUR_USDCet_referenceRateFeedID;
  address cUSD_cEUR_referenceRateFeedID;

  bytes32 pair_cUSD_CELO_ID;
  bytes32 pair_cEUR_CELO_ID;
  bytes32 pair_cUSD_USDCet_ID;
  bytes32 pair_cEUR_USDCet_ID;
  bytes32 pair_cUSD_cEUR_ID;

  function setUp_mcMint() public {
    vm.warp(60 * 60 * 24 * 10); // Start at a non-zero timestamp.
    setUp_assets();
    setUp_reserve();
    setUp_sortedOracles();
    setUp_broker();
    setUp_freezer();
  }

  function setUp_assets() internal {
    /* ===== Deploy collateral and stable assets ===== */

    changePrank(actor("deployer"));
    celoToken = new Token("Celo", "cGLD", 18);
    usdcToken = new Token("USDCet", "USDCet", 18);

    address[] memory initialAddresses = new address[](0);
    uint256[] memory initialBalances = new uint256[](0);

    cUSDToken = new StableToken(true);
    cUSDToken.initialize(
      "cUSD",
      "cUSD",
      18,
      REGISTRY_ADDRESS,
      FixidityLib.unwrap(FixidityLib.fixed1()),
      60 * 60 * 24 * 7,
      initialAddresses,
      initialBalances,
      "Broker"
    );

    cEURToken = new StableToken(true);
    cEURToken.initialize(
      "cEUR",
      "cEUR",
      18,
      REGISTRY_ADDRESS,
      FixidityLib.unwrap(FixidityLib.fixed1()),
      60 * 60 * 24 * 7,
      initialAddresses,
      initialBalances,
      "Broker"
    );

    vm.label(address(cUSDToken), "cUSD");
    vm.label(address(cEURToken), "cEUR");
  }

  function setUp_reserve() internal {
    /* ===== Deploy reserve ===== */

    bytes32[] memory initialAssetAllocationSymbols = new bytes32[](2);
    uint256[] memory initialAssetAllocationWeights = new uint256[](2);
    initialAssetAllocationSymbols[0] = bytes32("cGLD");
    initialAssetAllocationWeights[0] = FixidityLib.newFixedFraction(1, 2).unwrap();
    initialAssetAllocationSymbols[1] = bytes32("USDCet");
    initialAssetAllocationWeights[1] = FixidityLib.newFixedFraction(1, 2).unwrap();

    address[] memory asse1s = new address[](2);
    uint256[] memory asse1DailySpendingRatios = new uint256[](2);
    asse1s[0] = address(celoToken);
    asse1DailySpendingRatios[0] = 100000000000000000000000;
    asse1s[1] = address(usdcToken);
    asse1DailySpendingRatios[1] = 100000000000000000000000;

    reserve = new Reserve(true);
    reserve.initialize(
      REGISTRY_ADDRESS,
      tobinTaxStalenessThreshold,
      dailySpendingRatio,
      0,
      0,
      initialAssetAllocationSymbols,
      initialAssetAllocationWeights,
      tobinTax,
      tobinTaxReserveRatio,
      asse1s,
      asse1DailySpendingRatios
    );

    reserve.addToken(address(cUSDToken));
    reserve.addToken(address(cEURToken));
  }

  function setUp_sortedOracles() internal {
    /* ===== Deploy SortedOracles ===== */

    sortedOracles = new MockSortedOracles();
    breaker = new MockBreakerBox();

    cUSD_CELO_rateFeedID = address(cUSDToken);
    cEUR_CELO_referenceRateFeedID = address(cEURToken);
    cUSD_USDCet_referenceRateFeedID = address(bytes20(keccak256("USD/USDC")));
    cEUR_USDCet_referenceRateFeedID = address(bytes20(keccak256("EUR/USDC")));
    cUSD_cEUR_referenceRateFeedID = address(bytes20(keccak256("USD/EUR")));

    sortedOracles.setMedianRate(cUSD_CELO_rateFeedID, 5e23);
    sortedOracles.setNumRates(cUSD_CELO_rateFeedID, 10);

    sortedOracles.setMedianRate(cEUR_CELO_referenceRateFeedID, 5e23);
    sortedOracles.setNumRates(cEUR_CELO_referenceRateFeedID, 10);

    sortedOracles.setMedianRate(cUSD_USDCet_referenceRateFeedID, 1.02 * 1e24);
    sortedOracles.setNumRates(cUSD_USDCet_referenceRateFeedID, 10);

    sortedOracles.setMedianRate(cEUR_USDCet_referenceRateFeedID, 0.9 * 1e24);
    sortedOracles.setNumRates(cEUR_USDCet_referenceRateFeedID, 10);

<<<<<<< HEAD
    sortedOracles.setMedianRate(cUSD_cEUR_referenceRateFeedID, 1.1 * 1e24);
    sortedOracles.setNumRates(cUSD_cEUR_referenceRateFeedID, 10);
=======
    sortedOracles.setMedianRate(cUSD_cEUR_oracleReportTarget, 1.1 * 1e24);
    sortedOracles.setNumRates(cUSD_cEUR_oracleReportTarget, 10);
  }
>>>>>>> 0b21d4fd

  function setUp_broker() internal {
    /* ===== Deploy BiPoolManager & Broker ===== */

    constantProduct = IPricingModule(new ConstantProductPricingModule(true));
    biPoolManager = new BiPoolManager(true);
    broker = new Broker(true);

    biPoolManager.initialize(address(broker), IReserve(reserve), ISortedOracles(address(sortedOracles)), IBreakerBox(address(breaker)));
    address[] memory exchangeProviders = new address[](1);
    exchangeProviders[0] = address(biPoolManager);

    broker.initialize(exchangeProviders, address(reserve));
    registry.setAddressFor("Broker", address(broker));
    reserve.addExchangeSpender(address(broker));
    reserve.addSpender(address(broker));

    /* ====== Create pairs for all asset combinations ======= */

    BiPoolManager.PoolExchange memory pair_cUSD_CELO;
    pair_cUSD_CELO.asset0 = address(cUSDToken);
    pair_cUSD_CELO.asset1 = address(celoToken);
    pair_cUSD_CELO.pricingModule = constantProduct;
    pair_cUSD_CELO.lastBucketUpdate = now;
    pair_cUSD_CELO.config.spread = FixidityLib.newFixedFraction(5, 100);
    pair_cUSD_CELO.config.referenceRateResetFrequency = 60 * 5;
    pair_cUSD_CELO.config.minimumReports = 5;
    pair_cUSD_CELO.config.referenceRateFeedID = cUSD_CELO_rateFeedID;
    pair_cUSD_CELO.config.stablePoolResetSize = 1e24;

    pair_cUSD_CELO_ID = biPoolManager.createExchange(pair_cUSD_CELO);

    BiPoolManager.PoolExchange memory pair_cEUR_CELO;
    pair_cEUR_CELO.asset0 = address(cEURToken);
    pair_cEUR_CELO.asset1 = address(celoToken);
    pair_cEUR_CELO.pricingModule = constantProduct;
    pair_cEUR_CELO.lastBucketUpdate = now;
    pair_cEUR_CELO.config.spread = FixidityLib.newFixedFraction(5, 100);
    pair_cEUR_CELO.config.referenceRateResetFrequency = 60 * 5;
    pair_cEUR_CELO.config.minimumReports = 5;
    pair_cEUR_CELO.config.referenceRateFeedID = cEUR_CELO_referenceRateFeedID;
    pair_cEUR_CELO.config.stablePoolResetSize = 1e24;

    pair_cEUR_CELO_ID = biPoolManager.createExchange(pair_cEUR_CELO);

    BiPoolManager.PoolExchange memory pair_cUSD_USDCet;
    pair_cUSD_USDCet.asset0 = address(cUSDToken);
    pair_cUSD_USDCet.asset1 = address(usdcToken);
    pair_cUSD_USDCet.pricingModule = constantProduct;
    pair_cUSD_USDCet.lastBucketUpdate = now;
    pair_cUSD_USDCet.config.spread = FixidityLib.newFixedFraction(5, 100);
    pair_cUSD_USDCet.config.referenceRateResetFrequency = 60 * 5;
    pair_cUSD_USDCet.config.minimumReports = 5;
    pair_cUSD_USDCet.config.referenceRateFeedID = cUSD_USDCet_referenceRateFeedID;
    pair_cUSD_USDCet.config.stablePoolResetSize = 1e24;

    pair_cUSD_USDCet_ID = biPoolManager.createExchange(pair_cUSD_USDCet);

    BiPoolManager.PoolExchange memory pair_cEUR_USDCet;
    pair_cEUR_USDCet.asset0 = address(cEURToken);
    pair_cEUR_USDCet.asset1 = address(usdcToken);
    pair_cEUR_USDCet.pricingModule = constantProduct;
    pair_cEUR_USDCet.lastBucketUpdate = now;
    pair_cEUR_USDCet.config.spread = FixidityLib.newFixedFraction(5, 100);
    pair_cEUR_USDCet.config.referenceRateResetFrequency = 60 * 5;
    pair_cEUR_USDCet.config.minimumReports = 5;
    pair_cEUR_USDCet.config.referenceRateFeedID = cEUR_USDCet_referenceRateFeedID;
    pair_cEUR_USDCet.config.stablePoolResetSize = 1e24;

    pair_cEUR_USDCet_ID = biPoolManager.createExchange(pair_cEUR_USDCet);

    BiPoolManager.PoolExchange memory pair_cUSD_cEUR;
    pair_cUSD_cEUR.asset0 = address(cUSDToken);
    pair_cUSD_cEUR.asset1 = address(cEURToken);
    pair_cUSD_cEUR.pricingModule = constantProduct;
    pair_cUSD_cEUR.lastBucketUpdate = now;
    pair_cUSD_cEUR.config.spread = FixidityLib.newFixedFraction(5, 100);
    pair_cUSD_cEUR.config.referenceRateResetFrequency = 60 * 5;
    pair_cUSD_cEUR.config.minimumReports = 5;
    pair_cUSD_cEUR.config.referenceRateFeedID = cUSD_cEUR_referenceRateFeedID;
    pair_cUSD_cEUR.config.stablePoolResetSize = 1e24;

    pair_cUSD_cEUR_ID = biPoolManager.createExchange(pair_cUSD_cEUR);
  }

  function setUp_freezer() internal {
    /* ========== Deploy Freezer =============== */

    freezer = new Freezer(true);
    registry.setAddressFor("Freezer", address(freezer));
  }
}<|MERGE_RESOLUTION|>--- conflicted
+++ resolved
@@ -172,14 +172,9 @@
     sortedOracles.setMedianRate(cEUR_USDCet_referenceRateFeedID, 0.9 * 1e24);
     sortedOracles.setNumRates(cEUR_USDCet_referenceRateFeedID, 10);
 
-<<<<<<< HEAD
     sortedOracles.setMedianRate(cUSD_cEUR_referenceRateFeedID, 1.1 * 1e24);
     sortedOracles.setNumRates(cUSD_cEUR_referenceRateFeedID, 10);
-=======
-    sortedOracles.setMedianRate(cUSD_cEUR_oracleReportTarget, 1.1 * 1e24);
-    sortedOracles.setNumRates(cUSD_cEUR_oracleReportTarget, 10);
-  }
->>>>>>> 0b21d4fd
+  }
 
   function setUp_broker() internal {
     /* ===== Deploy BiPoolManager & Broker ===== */
