// SPDX-License-Identifier: UNLICENSED
// solhint-disable func-name-mixedcase, var-name-mixedcase, state-visibility, const-name-snakecase, max-states-count
pragma solidity ^0.5.13;
pragma experimental ABIEncoderV2;

import { Test } from "celo-foundry/Test.sol";

import { MockSortedOracles } from "../mocks/MockSortedOracles.sol";

import { IExchangeProvider } from "contracts/interfaces/IExchangeProvider.sol";
import { IPricingModule } from "contracts/interfaces/IPricingModule.sol";
import { IReserve } from "contracts/interfaces/IReserve.sol";
import { ISortedOracles } from "contracts/interfaces/ISortedOracles.sol";

import { BiPoolManager } from "contracts/BiPoolManager.sol";
import { Broker } from "contracts/Broker.sol";
import { ConstantProductPricingModule } from "contracts/ConstantProductPricingModule.sol";
import { StableToken } from "contracts/StableToken.sol";
import { Reserve } from "contracts/Reserve.sol";

import { FixidityLib } from "contracts/common/FixidityLib.sol";
import { Freezer } from "contracts/common/Freezer.sol";

import { WithRegistry } from "./WithRegistry.sol";
import { Token } from "./Token.sol";

contract McMintIntegration is Test, WithRegistry {
  using FixidityLib for FixidityLib.Fraction;

  uint256 constant tobinTaxStalenessThreshold = 600;
  uint256 constant dailySpendingRatio = 1000000000000000000000000;
  uint256 constant sortedOraclesDenominator = 1000000000000000000000000;
  uint256 tobinTax = FixidityLib.newFixedFraction(5, 1000).unwrap();
  uint256 tobinTaxReserveRatio = FixidityLib.newFixedFraction(2, 1).unwrap();

  event BucketsUpdated(bytes32 indexed exchangeId, uint256 bucket0, uint256 bucket1);

  Broker broker;
  BiPoolManager biPoolManager;
  Reserve reserve;
  IPricingModule constantProduct;

  MockSortedOracles sortedOracles; // TODO

  Token celoToken;
  Token usdcToken;
  StableToken cUSDToken;
  StableToken cEURToken;
  Freezer freezer;

  address cUSD_CELO_oracleReportTarget;
  address cEUR_CELO_oracleReportTarget;
  address cUSD_USDCet_oracleReportTarget;
  address cEUR_USDCet_oracleReportTarget;
  address cUSD_cEUR_oracleReportTarget;
  address exchange;

  bytes32 pair_cUSD_CELO_ID;
  bytes32 pair_cEUR_CELO_ID;
  bytes32 pair_cUSD_USDCet_ID;
  bytes32 pair_cEUR_USDCet_ID;
  bytes32 pair_cUSD_cEUR_ID;

  function setUp_mcMint() public {
    vm.warp(60 * 60 * 24 * 10); // Start at a non-zero timestamp.
    setUp_assets();
    setUp_reserve();
    setUp_sortedOracles();
    setUp_broker();
    setUp_freezer();
  }

  function setUp_assets() internal {
    /* ===== Deploy collateral and stable assets ===== */

    changePrank(actor("deployer"));
    celoToken = new Token("Celo", "cGLD", 18);
    usdcToken = new Token("USDCet", "USDCet", 18);
    exchange = address(21);

    address[] memory initialAddresses = new address[](0);
    uint256[] memory initialBalances = new uint256[](0);

    cUSDToken = new StableToken(true);
    cUSDToken.initialize(
      "cUSD",
      "cUSD",
      18,
      REGISTRY_ADDRESS,
      FixidityLib.unwrap(FixidityLib.fixed1()),
      60 * 60 * 24 * 7,
      initialAddresses,
      initialBalances,
      "Exchange"
    );

    cEURToken = new StableToken(true);
    cEURToken.initialize(
      "cEUR",
      "cEUR",
      18,
      REGISTRY_ADDRESS,
      FixidityLib.unwrap(FixidityLib.fixed1()),
      60 * 60 * 24 * 7,
      initialAddresses,
      initialBalances,
      "Exchange"
    );

    vm.label(address(cUSDToken), "cUSD");
    vm.label(address(cEURToken), "cEUR");
<<<<<<< HEAD
    registry.setAddressFor("Exchange", address(exchange));
=======
  }
>>>>>>> 0b21d4fd

  function setUp_reserve() internal {
    /* ===== Deploy reserve ===== */

    bytes32[] memory initialAssetAllocationSymbols = new bytes32[](2);
    uint256[] memory initialAssetAllocationWeights = new uint256[](2);
    initialAssetAllocationSymbols[0] = bytes32("cGLD");
    initialAssetAllocationWeights[0] = FixidityLib.newFixedFraction(1, 2).unwrap();
    initialAssetAllocationSymbols[1] = bytes32("USDCet");
    initialAssetAllocationWeights[1] = FixidityLib.newFixedFraction(1, 2).unwrap();

    address[] memory asse1s = new address[](2);
    uint256[] memory asse1DailySpendingRatios = new uint256[](2);
    asse1s[0] = address(celoToken);
    asse1DailySpendingRatios[0] = 100000000000000000000000;
    asse1s[1] = address(usdcToken);
    asse1DailySpendingRatios[1] = 100000000000000000000000;

    reserve = new Reserve(true);
    reserve.initialize(
      REGISTRY_ADDRESS,
      tobinTaxStalenessThreshold,
      dailySpendingRatio,
      0,
      0,
      initialAssetAllocationSymbols,
      initialAssetAllocationWeights,
      tobinTax,
      tobinTaxReserveRatio,
      asse1s,
      asse1DailySpendingRatios
    );

    reserve.addToken(address(cUSDToken));
    reserve.addToken(address(cEURToken));
  }

  function setUp_sortedOracles() internal {
    /* ===== Deploy SortedOracles ===== */

    sortedOracles = new MockSortedOracles();

    cUSD_CELO_oracleReportTarget = address(cUSDToken);
    cEUR_CELO_oracleReportTarget = address(cEURToken);
    cUSD_USDCet_oracleReportTarget = address(bytes20(keccak256("USD/USDC")));
    cEUR_USDCet_oracleReportTarget = address(bytes20(keccak256("EUR/USDC")));
    cUSD_cEUR_oracleReportTarget = address(bytes20(keccak256("USD/EUR")));

    sortedOracles.setMedianRate(cUSD_CELO_oracleReportTarget, 5e23);
    sortedOracles.setNumRates(cUSD_CELO_oracleReportTarget, 10);

    sortedOracles.setMedianRate(cEUR_CELO_oracleReportTarget, 5e23);
    sortedOracles.setNumRates(cEUR_CELO_oracleReportTarget, 10);

    sortedOracles.setMedianRate(cUSD_USDCet_oracleReportTarget, 1.02 * 1e24);
    sortedOracles.setNumRates(cUSD_USDCet_oracleReportTarget, 10);

    sortedOracles.setMedianRate(cEUR_USDCet_oracleReportTarget, 0.9 * 1e24);
    sortedOracles.setNumRates(cEUR_USDCet_oracleReportTarget, 10);

    sortedOracles.setMedianRate(cUSD_cEUR_oracleReportTarget, 1.1 * 1e24);
    sortedOracles.setNumRates(cUSD_cEUR_oracleReportTarget, 10);
  }

  function setUp_broker() internal {
    /* ===== Deploy BiPoolManager & Broker ===== */

    constantProduct = IPricingModule(new ConstantProductPricingModule(true));
    biPoolManager = new BiPoolManager(true);
    broker = new Broker(true);

    biPoolManager.initialize(address(broker), IReserve(reserve), ISortedOracles(address(sortedOracles)));
    address[] memory exchangeProviders = new address[](1);
    exchangeProviders[0] = address(biPoolManager);

    broker.initialize(exchangeProviders, address(reserve));
    registry.setAddressFor("Broker", address(broker));
    reserve.addExchangeSpender(address(broker));
    reserve.addSpender(address(broker));

    /* ====== Create pairs for all asset combinations ======= */

    BiPoolManager.PoolExchange memory pair_cUSD_CELO;
    pair_cUSD_CELO.asset0 = address(cUSDToken);
    pair_cUSD_CELO.asset1 = address(celoToken);
    pair_cUSD_CELO.pricingModule = constantProduct;
    pair_cUSD_CELO.lastBucketUpdate = now;
    pair_cUSD_CELO.config.spread = FixidityLib.newFixedFraction(5, 100);
    pair_cUSD_CELO.config.referenceRateResetFrequency = 60 * 5;
    pair_cUSD_CELO.config.minimumReports = 5;
    pair_cUSD_CELO.config.oracleReportTarget = cUSD_CELO_oracleReportTarget;
    pair_cUSD_CELO.config.stablePoolResetSize = 1e24;

    pair_cUSD_CELO_ID = biPoolManager.createExchange(pair_cUSD_CELO);

    BiPoolManager.PoolExchange memory pair_cEUR_CELO;
    pair_cEUR_CELO.asset0 = address(cEURToken);
    pair_cEUR_CELO.asset1 = address(celoToken);
    pair_cEUR_CELO.pricingModule = constantProduct;
    pair_cEUR_CELO.lastBucketUpdate = now;
    pair_cEUR_CELO.config.spread = FixidityLib.newFixedFraction(5, 100);
    pair_cEUR_CELO.config.referenceRateResetFrequency = 60 * 5;
    pair_cEUR_CELO.config.minimumReports = 5;
    pair_cEUR_CELO.config.oracleReportTarget = cEUR_CELO_oracleReportTarget;
    pair_cEUR_CELO.config.stablePoolResetSize = 1e24;

    pair_cEUR_CELO_ID = biPoolManager.createExchange(pair_cEUR_CELO);

    BiPoolManager.PoolExchange memory pair_cUSD_USDCet;
    pair_cUSD_USDCet.asset0 = address(cUSDToken);
    pair_cUSD_USDCet.asset1 = address(usdcToken);
    pair_cUSD_USDCet.pricingModule = constantProduct;
    pair_cUSD_USDCet.lastBucketUpdate = now;
    pair_cUSD_USDCet.config.spread = FixidityLib.newFixedFraction(5, 100);
    pair_cUSD_USDCet.config.referenceRateResetFrequency = 60 * 5;
    pair_cUSD_USDCet.config.minimumReports = 5;
    pair_cUSD_USDCet.config.oracleReportTarget = cUSD_USDCet_oracleReportTarget;
    pair_cUSD_USDCet.config.stablePoolResetSize = 1e24;

    pair_cUSD_USDCet_ID = biPoolManager.createExchange(pair_cUSD_USDCet);

    BiPoolManager.PoolExchange memory pair_cEUR_USDCet;
    pair_cEUR_USDCet.asset0 = address(cEURToken);
    pair_cEUR_USDCet.asset1 = address(usdcToken);
    pair_cEUR_USDCet.pricingModule = constantProduct;
    pair_cEUR_USDCet.lastBucketUpdate = now;
    pair_cEUR_USDCet.config.spread = FixidityLib.newFixedFraction(5, 100);
    pair_cEUR_USDCet.config.referenceRateResetFrequency = 60 * 5;
    pair_cEUR_USDCet.config.minimumReports = 5;
    pair_cEUR_USDCet.config.oracleReportTarget = cEUR_USDCet_oracleReportTarget;
    pair_cEUR_USDCet.config.stablePoolResetSize = 1e24;

    pair_cEUR_USDCet_ID = biPoolManager.createExchange(pair_cEUR_USDCet);

    BiPoolManager.PoolExchange memory pair_cUSD_cEUR;
    pair_cUSD_cEUR.asset0 = address(cUSDToken);
    pair_cUSD_cEUR.asset1 = address(cEURToken);
    pair_cUSD_cEUR.pricingModule = constantProduct;
    pair_cUSD_cEUR.lastBucketUpdate = now;
    pair_cUSD_cEUR.config.spread = FixidityLib.newFixedFraction(5, 100);
    pair_cUSD_cEUR.config.referenceRateResetFrequency = 60 * 5;
    pair_cUSD_cEUR.config.minimumReports = 5;
    pair_cUSD_cEUR.config.oracleReportTarget = cUSD_cEUR_oracleReportTarget;
    pair_cUSD_cEUR.config.stablePoolResetSize = 1e24;

    pair_cUSD_cEUR_ID = biPoolManager.createExchange(pair_cUSD_cEUR);
  }

  function setUp_freezer() internal {
    /* ========== Deploy Freezer =============== */

    freezer = new Freezer(true);
    registry.setAddressFor("Freezer", address(freezer));
  }
}<|MERGE_RESOLUTION|>--- conflicted
+++ resolved
@@ -109,11 +109,7 @@
 
     vm.label(address(cUSDToken), "cUSD");
     vm.label(address(cEURToken), "cEUR");
-<<<<<<< HEAD
     registry.setAddressFor("Exchange", address(exchange));
-=======
-  }
->>>>>>> 0b21d4fd
 
   function setUp_reserve() internal {
     /* ===== Deploy reserve ===== */
