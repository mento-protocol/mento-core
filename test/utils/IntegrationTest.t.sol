--- conflicted
+++ resolved
@@ -31,6 +31,7 @@
 import { ValueDeltaBreaker } from "contracts/oracles/breakers/ValueDeltaBreaker.sol";
 import { TradingLimits } from "contracts/libraries/TradingLimits.sol";
 
+import { Arrays } from "./Arrays.sol";
 import { Token } from "./Token.sol";
 import { BaseTest } from "./BaseTest.t.sol";
 
@@ -277,40 +278,25 @@
     breakerBox = new BreakerBox(rateFeedIDs, ISortedOracles(address(sortedOracles)));
 
     // set rate feed dependencies
-<<<<<<< HEAD
-    address[] memory dependencies = new address[](1);
-    dependencies[0] = cUSD_bridgedUSDC_referenceRateFeedID;
-    breakerBox.setRateFeedDependencies(cEUR_bridgedUSDC_referenceRateFeedID, dependencies);
-
-    /* ========== Deploy Median Delta Breaker =============== */
-
-    uint256[] memory medianDeltaBreakerRateChangeThresholds = new uint256[](5);
-    uint256[] memory medianDeltaBreakerCooldownTimes = new uint256[](5);
-=======
-    address[] memory cEUR_bridgedUSDC_dependencies = new address[](1);
-    cEUR_bridgedUSDC_dependencies[0] = cUSD_bridgedUSDC_referenceRateFeedID;
+
+    address[] memory cEUR_bridgedUSDC_dependencies = Arrays.addresses(cUSD_bridgedUSDC_referenceRateFeedID);
     breakerBox.setRateFeedDependencies(cEUR_bridgedUSDC_referenceRateFeedID, cEUR_bridgedUSDC_dependencies);
 
-    address[] memory eXOF_bridgedEUROC_dependencies = new address[](1);
-    eXOF_bridgedEUROC_dependencies[0] = bridgedEUROC_EUR_referenceRateFeedID;
+    address[] memory eXOF_bridgedEUROC_dependencies = Arrays.addresses(bridgedEUROC_EUR_referenceRateFeedID);
     breakerBox.setRateFeedDependencies(eXOF_bridgedEUROC_referenceRateFeedID, eXOF_bridgedEUROC_dependencies);
 
     /* ========== Deploy Median Delta Breaker =============== */
 
     uint256[] memory medianDeltaBreakerRateChangeThresholds = new uint256[](7);
     uint256[] memory medianDeltaBreakerCooldownTimes = new uint256[](7);
->>>>>>> bb10a471
 
     medianDeltaBreakerRateChangeThresholds[0] = 0.15 * 10**24;
     medianDeltaBreakerRateChangeThresholds[1] = 0.14 * 10**24;
     medianDeltaBreakerRateChangeThresholds[2] = 0.13 * 10**24;
     medianDeltaBreakerRateChangeThresholds[3] = 0.12 * 10**24;
     medianDeltaBreakerRateChangeThresholds[4] = 0.11 * 10**24;
-<<<<<<< HEAD
-=======
     medianDeltaBreakerRateChangeThresholds[5] = 0.10 * 10**24;
     medianDeltaBreakerRateChangeThresholds[6] = 0.9 * 10**24;
->>>>>>> bb10a471
 
     uint256 medianDeltaBreakerDefaultThreshold = 0.15 * 10**24; // 15%
     uint256 medianDeltaBreakerDefaultCooldown = 5 minutes;
@@ -335,8 +321,7 @@
     breakerBox.toggleBreaker(address(medianDeltaBreaker), cEUR_bridgedUSDC_referenceRateFeedID, true);
 
     /* ============= Value Delta Breaker =============== */
-<<<<<<< HEAD
-=======
+
     address[] memory valueDeltaRateFeeds = new address[](3);
     valueDeltaRateFeeds[0] = cUSD_bridgedUSDC_referenceRateFeedID;
     valueDeltaRateFeeds[1] = eXOF_bridgedEUROC_referenceRateFeedID;
@@ -345,7 +330,6 @@
     rateChangeThresholds[0] = 0.1 * 10**24;
     rateChangeThresholds[1] = 0.15 * 10**24;
     rateChangeThresholds[2] = 0.05 * 10**24;
->>>>>>> bb10a471
 
     uint256 valueDeltaBreakerDefaultThreshold = 0.1 * 10**24;
     uint256 valueDeltaBreakerDefaultCooldown = 1 seconds;
@@ -354,18 +338,6 @@
       valueDeltaBreakerDefaultCooldown,
       valueDeltaBreakerDefaultThreshold,
       ISortedOracles(address(sortedOracles)),
-<<<<<<< HEAD
-      rateFeedIDs,
-      new uint256[](5),
-      new uint256[](5)
-    );
-
-    // set reference value
-    address[] memory valueDeltaRateFeeds = new address[](1);
-    valueDeltaRateFeeds[0] = cUSD_bridgedUSDC_referenceRateFeedID;
-    uint256[] memory referenceValues = new uint256[](1);
-    referenceValues[0] = 1e24;
-=======
       valueDeltaRateFeeds,
       rateChangeThresholds,
       new uint256[](3)
@@ -376,17 +348,13 @@
     referenceValues[0] = 1e24;
     referenceValues[1] = 656 * 1e24;
     referenceValues[2] = 1e24;
->>>>>>> bb10a471
     valueDeltaBreaker.setReferenceValues(valueDeltaRateFeeds, referenceValues);
 
     // add value delta breaker and enable for rate feed
     breakerBox.addBreaker(address(valueDeltaBreaker), 3);
     breakerBox.toggleBreaker(address(valueDeltaBreaker), cUSD_bridgedUSDC_referenceRateFeedID, true);
-<<<<<<< HEAD
-=======
     breakerBox.toggleBreaker(address(valueDeltaBreaker), eXOF_bridgedEUROC_referenceRateFeedID, true);
     breakerBox.toggleBreaker(address(valueDeltaBreaker), bridgedEUROC_EUR_referenceRateFeedID, true);
->>>>>>> bb10a471
   }
 
   function setUp_broker() internal {
