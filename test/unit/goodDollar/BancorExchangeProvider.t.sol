--- conflicted
+++ resolved
@@ -1611,7 +1611,6 @@
     assertEq(tokenSupplyAfter, tokenSupplyBefore - amountIn);
   }
 
-<<<<<<< HEAD
   function test_swapIn_whenTokenIsTokenWith6Decimals_shouldSwapIn() public {
     BancorExchangeProvider bancorExchangeProvider = initializeBancorExchangeProvider();
     uint256 amountIn = 1e18;
@@ -1639,7 +1638,8 @@
 
     assertEq(reserveBalanceAfter, reserveBalanceBefore + amountIn);
     assertApproxEqRel(tokenSupplyAfter, tokenSupplyBefore + amountOut * 1e12, 1e18 * 0.0001);
-=======
+  }
+
   function test_swapIn_whenTokenInIsTokenAndExitContributionIsNonZero_shouldReturnSameAmountWhenSellIsDoneInMultipleSteps()
     public
   {
@@ -1671,7 +1671,6 @@
     }
     // we allow up to 0.1% difference due to precision loss on exitContribution accounting
     assertApproxEqRel(amountOutInOneSell, amountOutInMultipleSells, 1e18 * 0.001);
->>>>>>> 98290ba8
   }
 }
 
@@ -1800,7 +1799,6 @@
     assertEq(tokenSupplyAfter, tokenSupplyBefore - amountIn);
   }
 
-<<<<<<< HEAD
   function test_swapOut_whenTokenInIsTokenWith6Decimals_shouldSwapIn() public {
     BancorExchangeProvider bancorExchangeProvider = initializeBancorExchangeProvider();
     uint256 amountOut = 1e18;
@@ -1828,7 +1826,7 @@
 
     assertEq(reserveBalanceAfter, reserveBalanceBefore - amountOut);
     assertApproxEqRel(tokenSupplyAfter, tokenSupplyBefore - amountIn * 1e12, 1e18 * 0.0001);
-=======
+  }
   function test_swapOut_whenTokenInIsTokenAndExitContributionIsNonZero_shouldReturnSameAmountWhenSellIsDoneInMultipleSteps()
     public
   {
@@ -1853,6 +1851,5 @@
     }
     // we allow up to 0.1% difference due to precision loss on exitContribution accounting
     assertApproxEqRel(amountInInOneBuy, amountInInMultipleBuys, 1e18 * 0.001);
->>>>>>> 98290ba8
   }
 }