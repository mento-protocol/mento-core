--- conflicted
+++ resolved
@@ -997,39 +997,6 @@
     assertEq(amountOut, expectedAmountOut);
   }
 
-<<<<<<< HEAD
-  function test_getAmountOut_whenTokenInIsTokenAndReserveBalanceIsZero_shouldRevert() public {
-    poolExchange1.reserveBalance = 0;
-    bytes32 exchangeId = bancorExchangeProvider.createExchange(poolExchange1);
-    vm.expectRevert("ERR_INVALID_RESERVE_BALANCE");
-=======
-  function test_getAmountOut_whenTokenInIsTokenAndSupplyIsZero_shouldRevert() public {
-    poolExchange1.tokenSupply = 0;
-    bytes32 exchangeId = bancorExchangeProvider.createExchange(poolExchange1);
-    vm.expectRevert("ERR_INVALID_SUPPLY");
->>>>>>> 1e78e2cb
-    bancorExchangeProvider.getAmountOut({
-      exchangeId: exchangeId,
-      tokenIn: address(token),
-      tokenOut: address(reserveToken),
-      amountIn: 1e18
-    });
-  }
-
-<<<<<<< HEAD
-=======
-  function test_getAmountOut_whenTokenInIsTokenAndAmountLargerSupply_shouldRevert() public {
-    bytes32 exchangeId = bancorExchangeProvider.createExchange(poolExchange1);
-    vm.expectRevert("ERR_INVALID_AMOUNT");
-    bancorExchangeProvider.getAmountOut({
-      exchangeId: exchangeId,
-      tokenIn: address(token),
-      tokenOut: address(reserveToken),
-      amountIn: poolExchange1.tokenSupply + 1
-    });
-  }
-
->>>>>>> 1e78e2cb
   function test_getAmountOut_whenTokenInIsTokenAndAmountIsZero_shouldReturnZero() public {
     bytes32 exchangeId = bancorExchangeProvider.createExchange(poolExchange1);
     uint256 amountOut = bancorExchangeProvider.getAmountOut({
