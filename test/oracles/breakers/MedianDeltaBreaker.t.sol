// SPDX-License-Identifier: GPL-3.0-or-later
// solhint-disable func-name-mixedcase, var-name-mixedcase, state-visibility
// solhint-disable const-name-snakecase, max-states-count, contract-name-camelcase
pragma solidity ^0.5.13;
pragma experimental ABIEncoderV2;

import { SafeMath } from "openzeppelin-solidity/contracts/math/SafeMath.sol";
import { console2 as console } from "forge-std/console2.sol";

import { BaseTest } from "../../utils/BaseTest.t.sol";
import { MockSortedOracles } from "../../mocks/MockSortedOracles.sol";

import { ISortedOracles } from "contracts/interfaces/ISortedOracles.sol";
import { SortedLinkedListWithMedian } from "contracts/common/linkedlists/SortedLinkedListWithMedian.sol";
import { MedianDeltaBreaker } from "contracts/oracles/breakers/MedianDeltaBreaker.sol";

contract MedianDeltaBreakerTest is BaseTest {
  address notDeployer;

  address rateFeedID1;
  address rateFeedID2;
  address rateFeedID3;
  address breakerBox;
  MockSortedOracles sortedOracles;
  MedianDeltaBreaker breaker;

  uint256 defaultThreshold = 0.15 * 10**24; // 15%
  uint256 defaultCooldownTime = 5 minutes;

  address[] rateFeedIDs = new address[](1);
  uint256[] rateChangeThresholds = new uint256[](1);
  uint256[] cooldownTimes = new uint256[](1);

  event BreakerTriggered(address indexed rateFeedID);
  event BreakerReset(address indexed rateFeedID);
  event DefaultCooldownTimeUpdated(uint256 newCooldownTime);
  event CooldownTimeUpdated(address indexed rateFeedID, uint256 newCooldownTime);
  event DefaultRateChangeThresholdUpdated(uint256 newMinRateChangeThreshold);
  event SortedOraclesUpdated(address newSortedOracles);
  event RateChangeThresholdUpdated(address rateFeedID1, uint256 rateChangeThreshold);
  event SmoothingFactorSet(address rateFeedId, uint256 newSmoothingFactor);
<<<<<<< HEAD
  event BreakerBoxUpdated(address newBreakerBox);
=======
  event MedianRateEMAReset(address rateFeedID);
>>>>>>> 46ce2ce3

  function setUp() public {
    notDeployer = actor("notDeployer");
    rateFeedID1 = actor("rateFeedID1");
    rateFeedID2 = actor("rateFeedID2");
    rateFeedID3 = actor("rateFeedID3");
    breakerBox = actor("breakerBox");

    rateFeedIDs[0] = rateFeedID2;
    rateChangeThresholds[0] = 0.9 * 10**24;
    cooldownTimes[0] = 10 minutes;

    vm.startPrank(deployer);
    sortedOracles = new MockSortedOracles();

    sortedOracles.addOracle(rateFeedID1, actor("OracleClient"));
    sortedOracles.addOracle(rateFeedID2, actor("oracleClient"));
    sortedOracles.addOracle(rateFeedID3, actor("oracleClient1"));

    breaker = new MedianDeltaBreaker(
      defaultCooldownTime,
      defaultThreshold,
      ISortedOracles(address(sortedOracles)),
      breakerBox,
      rateFeedIDs,
      rateChangeThresholds,
      cooldownTimes
    );
  }
}

contract MedianDeltaBreakerTest_constructorAndSetters is MedianDeltaBreakerTest {
  /* ---------- Constructor ---------- */

  function test_constructor_shouldSetOwner() public {
    assertEq(breaker.owner(), deployer);
  }

  function test_constructor_shouldSetDefaultCooldownTime() public {
    assertEq(breaker.defaultCooldownTime(), defaultCooldownTime);
  }

  function test_constructor_shouldSetDefaultRateChangeThreshold() public {
    assertEq(breaker.defaultRateChangeThreshold(), defaultThreshold);
  }

  function test_constructor_shouldSetSortedOracles() public {
    assertEq(address(breaker.sortedOracles()), address(sortedOracles));
  }

  function test_constructor_shouldSetBreakerBox() public {
    assertEq(breaker.breakerBox(), breakerBox);
  }

  function test_constructor_shouldSetRateChangeThresholds() public {
    assertEq(breaker.rateChangeThreshold(rateFeedIDs[0]), rateChangeThresholds[0]);
  }

  function test_constructor_shouldSetCooldownTimes() public {
    assertEq(breaker.getCooldown(rateFeedIDs[0]), cooldownTimes[0]);
  }

  /* ---------- Setters ---------- */

  function test_setDefaultCooldownTime_whenCallerIsNotOwner_shouldRevert() public {
    vm.expectRevert("Ownable: caller is not the owner");
    changePrank(notDeployer);
    breaker.setDefaultCooldownTime(2 minutes);
  }

  function test_setDefaultCooldownTime_whenCallerIsOwner_shouldUpdateAndEmit() public {
    uint256 testCooldown = 39 minutes;
    vm.expectEmit(false, false, false, true);
    emit DefaultCooldownTimeUpdated(testCooldown);
    breaker.setDefaultCooldownTime(testCooldown);
  }

  function test_setRateChangeThreshold_whenCallerIsNotOwner_shouldRevert() public {
    vm.expectRevert("Ownable: caller is not the owner");
    changePrank(notDeployer);

    breaker.setDefaultRateChangeThreshold(123456);
  }

  function test_setRateChangeThreshold_whenValueGreaterThanOne_shouldRevert() public {
    vm.expectRevert("value must be less than 1");
    breaker.setDefaultRateChangeThreshold(1 * 10**24);
  }

  function test_setRateChangeThreshold_whenCallerIsOwner_shouldUpdateAndEmit() public {
    uint256 testThreshold = 0.1 * 10**24;
    vm.expectEmit(false, false, false, true);
    emit DefaultRateChangeThresholdUpdated(testThreshold);

    breaker.setDefaultRateChangeThreshold(testThreshold);

    assertEq(breaker.defaultRateChangeThreshold(), testThreshold);
  }

  function test_setSortedOracles_whenSenderIsNotOwner_shouldRevert() public {
    changePrank(notDeployer);
    vm.expectRevert("Ownable: caller is not the owner");
    breaker.setSortedOracles(ISortedOracles(address(0)));
  }

  function test_setSortedOracles_whenAddressIsZero_shouldRevert() public {
    vm.expectRevert("SortedOracles address must be set");
    breaker.setSortedOracles(ISortedOracles(address(0)));
  }

  function test_setSortedOracles_whenSenderIsOwner_shouldUpdateAndEmit() public {
    address newSortedOracles = actor("newSortedOracles");
    vm.expectEmit(true, true, true, true);
    emit SortedOraclesUpdated(newSortedOracles);

    breaker.setSortedOracles(ISortedOracles(newSortedOracles));

    assertEq(address(breaker.sortedOracles()), newSortedOracles);
  }

  function test_setBreakerBox_whenSenderIsNotOwner_shouldRevert() public {
    changePrank(notDeployer);
    vm.expectRevert("Ownable: caller is not the owner");
    breaker.setBreakerBox(address(0));
  }

  function test_setBreakerBox_whenAddressIsZero_shouldRevert() public {
    vm.expectRevert("BreakerBox address must be set");
    breaker.setBreakerBox(address(0));
  }

  function test_setBreakerBox_whenSenderIsOwner_shouldUpdateAndEmit() public {
    address newBreakerBox = actor("newBreakerBox");
    vm.expectEmit(true, true, true, true);
    emit BreakerBoxUpdated(newBreakerBox);

    breaker.setBreakerBox(newBreakerBox);

    assertEq(address(breaker.breakerBox()), newBreakerBox);
  }

  function test_setRateChangeThreshold_whenSenderIsNotOwner_shouldRevert() public {
    changePrank(notDeployer);
    vm.expectRevert("Ownable: caller is not the owner");
    breaker.setRateChangeThresholds(rateFeedIDs, rateChangeThresholds);
  }

  function test_setRateChangeThreshold_whenValuesAreDifferentLengths_shouldRevert() public {
    address[] memory rateFeedIDs2 = new address[](2);
    rateFeedIDs2[0] = actor("randomRateFeed");
    rateFeedIDs2[1] = actor("randomRateFeed2");
    vm.expectRevert("array length missmatch");
    breaker.setRateChangeThresholds(rateFeedIDs2, rateChangeThresholds);
  }

  function test_setRateChangeThreshold_whenThresholdIsExactly1_shouldRevert() public {
    rateChangeThresholds[0] = 1 * 10**24;
    vm.expectRevert("value must be less than 1");
    breaker.setRateChangeThresholds(rateFeedIDs, rateChangeThresholds);
  }

  function test_setRateChangeThreshold_whenSenderIsOwner_shouldUpdateAndEmit() public {
    vm.expectEmit(true, true, true, true);
    emit RateChangeThresholdUpdated(rateFeedIDs[0], rateChangeThresholds[0]);
    breaker.setRateChangeThresholds(rateFeedIDs, rateChangeThresholds);
    assertEq(breaker.rateChangeThreshold(rateFeedIDs[0]), rateChangeThresholds[0]);
  }

  function test_setSmoothingFactor_whenSenderIsNotOwner_shouldRevert() public {
    changePrank(notDeployer);
    vm.expectRevert("Ownable: caller is not the owner");
    breaker.setSmoothingFactor(rateFeedIDs[0], 0.8 * 1e24);
  }

  function test_setSmoothingFactor_whenValueIsMoreThan1_shouldRevert() public {
    vm.expectRevert("Smoothing factor must be <= 1");
    breaker.setSmoothingFactor(rateFeedIDs[0], 1.1 * 1e24);
  }

  function test_setSmoothingFactor_whenSenderIsOwner_shouldUpdateAndEmit() public {
    vm.expectEmit(true, true, true, true);
    emit SmoothingFactorSet(rateFeedIDs[0], 0.05 * 1e24);
    breaker.setSmoothingFactor(rateFeedIDs[0], 0.05 * 1e24);

    vm.expectEmit(true, true, true, true);
    emit SmoothingFactorSet(rateFeedIDs[0], 1 * 1e24);
    breaker.setSmoothingFactor(rateFeedIDs[0], 1 * 1e24);
  }

  function test_resetMedianRateEMA_whenCallerIsNotOwner_shouldRevert() public {
    changePrank(notDeployer);
    vm.expectRevert("Ownable: caller is not the owner");
    breaker.resetMedianRateEMA(address(0));
  }

  function test_resetMedianRateEMA_whenRateFeedIdIsNotSet_shouldRevert() public {
    vm.expectRevert("RateFeed address must be set");
    breaker.resetMedianRateEMA(address(0));
  }

  function test_resetMedianRateEMA_whenCallerIsOwner_shouldUpdateAndEmit() public {
    // Set median rate
    vm.mockCall(address(sortedOracles), abi.encodeWithSelector(sortedOracles.medianRate.selector), abi.encode(1, 1));

    // Update ema for rate feed
    breaker.shouldTrigger(rateFeedIDs[0]);

    // Verify median is not zero before reset
    uint256 medianEMABefore = breaker.medianRatesEMA(rateFeedIDs[0]);
    assertTrue(medianEMABefore > 0);

    vm.expectEmit(true, true, true, true);
    emit MedianRateEMAReset(rateFeedIDs[0]);
    breaker.resetMedianRateEMA(rateFeedIDs[0]);

    uint256 medianEMAAfter = breaker.medianRatesEMA(rateFeedIDs[0]);
    assertEq(medianEMAAfter, 0);
  }

  /* ---------- Getters ---------- */
  function test_getCooldown_withDefault_shouldReturnDefaultCooldown() public {
    assertEq(breaker.getCooldown(rateFeedID1), defaultCooldownTime);
  }

  function test_getCooldown_withoutdefault_shouldReturnSpecificCooldown() public {
    assertEq(breaker.getCooldown(rateFeedIDs[0]), cooldownTimes[0]);
  }

  function test_getSmoothingFactor_whenNotSet_shouldReturnDefaultSmoothingFactor() public {
    assertEq(breaker.getSmoothingFactor(rateFeedIDs[0]), 1e24);
  }

  function test_getSmoothingFactor_whenSet_shouldReturnSetSmoothingFactor() public {
    uint256 smoothingFactor = 0.02 * 1e24;
    breaker.setSmoothingFactor(rateFeedIDs[0], smoothingFactor);
    assertEq(breaker.getSmoothingFactor(rateFeedIDs[0]), smoothingFactor);
  }
}

contract MedianDeltaBreakerTest_shouldTrigger is MedianDeltaBreakerTest {
  function setSortedOraclesMedian(uint256 median) public {
    vm.mockCall(
      address(sortedOracles),
      abi.encodeWithSelector(sortedOracles.medianRate.selector),
      abi.encode(median, 1)
    );
  }

  function updatePreviousEMAByPercent(uint256 medianChangeScaleFactor, address _rateFeedID) public {
    uint256 previousEMA = 0.98 * 10**24;
    uint256 currentMedianRate = (previousEMA * medianChangeScaleFactor) / 10**24;
    stdstore.target(address(breaker)).sig(breaker.medianRatesEMA.selector).with_key(_rateFeedID).checked_write(
      previousEMA
    );

    setSortedOraclesMedian(currentMedianRate);
    vm.expectCall(address(sortedOracles), abi.encodeWithSelector(sortedOracles.medianRate.selector, _rateFeedID));
  }

  function test_shouldTrigger_whenSenderIsNotBreakerBox_shouldRevert() public {
    vm.expectRevert("Caller must be the BreakerBox contract");
    breaker.shouldTrigger(rateFeedID1);
  }

  function test_shouldTrigger_withDefaultThreshold_shouldTrigger() public {
    assertEq(breaker.rateChangeThreshold(rateFeedID1), 0);
    updatePreviousEMAByPercent(0.7 * 10**24, rateFeedID1);
    changePrank(breakerBox);
    assertTrue(breaker.shouldTrigger(rateFeedID1));
  }

  function test_shouldTrigger_whenThresholdIsLargerThanMedian_shouldNotTrigger() public {
    updatePreviousEMAByPercent(0.7 * 10**24, rateFeedID1);

    rateChangeThresholds[0] = 0.8 * 10**24;
    rateFeedIDs[0] = rateFeedID1;
    breaker.setRateChangeThresholds(rateFeedIDs, rateChangeThresholds);
    assertEq(breaker.rateChangeThreshold(rateFeedID1), rateChangeThresholds[0]);

    changePrank(breakerBox);
    assertFalse(breaker.shouldTrigger(rateFeedID1));
  }

  function test_shouldTrigger_whithDefaultThreshold_ShouldNotTrigger() public {
    assertEq(breaker.rateChangeThreshold(rateFeedID3), 0);

    updatePreviousEMAByPercent(1.1 * 10**24, rateFeedID3);

    changePrank(breakerBox);
    assertFalse(breaker.shouldTrigger(rateFeedID3));
  }

  function test_shouldTrigger_whenThresholdIsSmallerThanMedian_ShouldTrigger() public {
    updatePreviousEMAByPercent(1.1 * 10**24, rateFeedID3);
    rateChangeThresholds[0] = 0.01 * 10**24;
    rateFeedIDs[0] = rateFeedID3;
    breaker.setRateChangeThresholds(rateFeedIDs, rateChangeThresholds);
    assertEq(breaker.rateChangeThreshold(rateFeedID3), rateChangeThresholds[0]);

    changePrank(breakerBox);
    assertTrue(breaker.shouldTrigger(rateFeedID3));
  }

  function test_shouldTrigger_whenFirstMedianIsReported_EMAShouldBeEqual() public {
    address rateFeed = rateFeedIDs[0];
    assertEq(breaker.medianRatesEMA(rateFeed), 0);

    (uint256 beforeRate, ) = sortedOracles.medianRate(rateFeed);
    assertEq(beforeRate, 0);

    uint256 median = 0.9836 * 10**24;
    setSortedOraclesMedian(median);

    (uint256 afterRate, ) = sortedOracles.medianRate(rateFeed);
    assertEq(afterRate, median);

    changePrank(breakerBox);
    assertFalse(breaker.shouldTrigger(rateFeed));
    assertEq(breaker.medianRatesEMA(rateFeed), median);
  }

  function test_shouldTrigger_whenMedianDrops_shouldCalculateEMACorrectlyAndTrigger() public {
    address rateFeed = rateFeedIDs[0];
    uint256 smoothingFactor = 0.1 * 10**24;
    rateChangeThresholds[0] = 0.03 * 10**24;
    rateFeedIDs[0] = rateFeed;
    breaker.setSmoothingFactor(rateFeed, smoothingFactor);
    breaker.setRateChangeThresholds(rateFeedIDs, rateChangeThresholds);

    uint256 firstMedian = 1.05 * 10**24;
    setSortedOraclesMedian(firstMedian);
    changePrank(breakerBox);
    assertFalse(breaker.shouldTrigger(rateFeed));
    assertEq(breaker.medianRatesEMA(rateFeed), firstMedian);

    uint256 secondMedian = 1.0164 * 10**24;
    setSortedOraclesMedian(secondMedian);
    changePrank(breakerBox);
    bool triggered = breaker.shouldTrigger((rateFeed));

    // 0.1*1.0164 + (1.05 * 0.9) = 1.04664
    assertEq(breaker.medianRatesEMA(rateFeed), 1.04664 * 10**24);

    // (1.0164-1.05)/1.05 = -0.03200000000000007
    assertTrue(triggered);
  }

  function test_shouldTrigger_whenMedianJumps_shouldCalculateEMACorrectlyAndTrigger() public {
    address rateFeed = rateFeedIDs[0];
    uint256 smoothingFactor = 0.1 * 10**24;
    rateChangeThresholds[0] = 0.03 * 10**24;
    rateFeedIDs[0] = rateFeed;
    breaker.setSmoothingFactor(rateFeed, smoothingFactor);
    breaker.setRateChangeThresholds(rateFeedIDs, rateChangeThresholds);

    uint256 firstMedian = 1.05 * 10**24;
    setSortedOraclesMedian(firstMedian);
    changePrank(breakerBox);
    assertFalse(breaker.shouldTrigger(rateFeed));
    assertEq(breaker.medianRatesEMA(rateFeed), firstMedian);

    uint256 secondMedian = 1.0836 * 10**24;
    setSortedOraclesMedian(secondMedian);
    changePrank(breakerBox);
    bool triggered = breaker.shouldTrigger((rateFeed));

    // 0.1*1.0836 + (1.05 * 0.9) = 1.05336
    assertEq(breaker.medianRatesEMA(rateFeed), 1.05336 * 10**24);

    // (1.0836-1.05)/1.05 = 0.031999999999999855
    assertTrue(triggered);
  }

  function test_shouldTrigger_withDefaultSmoothingFactor_EMAShouldEqualMedian() public {
    address rateFeed = rateFeedIDs[0];

    uint256[5] memory medians;
    medians[0] = 0.997 * 10**24;
    medians[1] = 0.9968 * 10**24;
    medians[2] = 0.9769 * 10**24;
    medians[3] = 0.9759 * 10**24;
    medians[4] = 0.9854 * 10**24;

    for (uint256 i = 0; i < medians.length; i++) {
      setSortedOraclesMedian(medians[i]);
      changePrank(breakerBox);
      breaker.shouldTrigger(rateFeed);
      assertEq(breaker.medianRatesEMA(rateFeed), medians[i]);
    }
  }

  function test_shouldTrigger_withLongSequencesOfUpdates_shouldCalculateEMACorrectly() public {
    address rateFeed = rateFeedIDs[0];
    uint256 smoothingFactor = 0.1 * 10**24;
    breaker.setSmoothingFactor(rateFeed, smoothingFactor);

    uint256[5] memory medians;
    medians[0] = 0.997 * 10**24;
    medians[1] = 0.9968 * 10**24;
    medians[2] = 0.9769 * 10**24;
    medians[3] = 0.9759 * 10**24;
    medians[4] = 0.9854 * 10**24;

    uint256[5] memory expectedEMAs;
    expectedEMAs[0] = 0.997 * 10**24;
    expectedEMAs[1] = 0.99698 * 10**24;
    expectedEMAs[2] = 0.994972 * 10**24;
    expectedEMAs[3] = 0.9930648 * 10**24;
    expectedEMAs[4] = 0.99229832 * 10**24;

    for (uint256 i = 0; i < medians.length; i++) {
      setSortedOraclesMedian(medians[i]);
      changePrank(breakerBox);
      breaker.shouldTrigger(rateFeed);
      assertEq(breaker.medianRatesEMA(rateFeed), expectedEMAs[i]);
    }
  }
}<|MERGE_RESOLUTION|>--- conflicted
+++ resolved
@@ -39,11 +39,8 @@
   event SortedOraclesUpdated(address newSortedOracles);
   event RateChangeThresholdUpdated(address rateFeedID1, uint256 rateChangeThreshold);
   event SmoothingFactorSet(address rateFeedId, uint256 newSmoothingFactor);
-<<<<<<< HEAD
   event BreakerBoxUpdated(address newBreakerBox);
-=======
   event MedianRateEMAReset(address rateFeedID);
->>>>>>> 46ce2ce3
 
   function setUp() public {
     notDeployer = actor("notDeployer");
@@ -249,7 +246,9 @@
     vm.mockCall(address(sortedOracles), abi.encodeWithSelector(sortedOracles.medianRate.selector), abi.encode(1, 1));
 
     // Update ema for rate feed
+    changePrank(breakerBox);
     breaker.shouldTrigger(rateFeedIDs[0]);
+    changePrank(deployer);
 
     // Verify median is not zero before reset
     uint256 medianEMABefore = breaker.medianRatesEMA(rateFeedIDs[0]);
@@ -381,7 +380,6 @@
 
     uint256 secondMedian = 1.0164 * 10**24;
     setSortedOraclesMedian(secondMedian);
-    changePrank(breakerBox);
     bool triggered = breaker.shouldTrigger((rateFeed));
 
     // 0.1*1.0164 + (1.05 * 0.9) = 1.04664
@@ -407,7 +405,6 @@
 
     uint256 secondMedian = 1.0836 * 10**24;
     setSortedOraclesMedian(secondMedian);
-    changePrank(breakerBox);
     bool triggered = breaker.shouldTrigger((rateFeed));
 
     // 0.1*1.0836 + (1.05 * 0.9) = 1.05336
