--- conflicted
+++ resolved
@@ -8,11 +8,7 @@
 **/cache
 **/node_modules
 **/out
-<<<<<<< HEAD
-.vscode/
-=======
 .vscode
->>>>>>> 0b21d4fd
 
 # files
 *.env
